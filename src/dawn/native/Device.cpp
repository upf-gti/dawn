--- conflicted
+++ resolved
@@ -659,22 +659,8 @@
         // handled by the lost callback.
         bool captured = mErrorScopeStack->HandleError(ToWGPUErrorType(type), messageStr.c_str());
         if (!captured && mUncapturedErrorCallback != nullptr) {
-<<<<<<< HEAD
-
-            mUncapturedErrorCallback(static_cast<WGPUErrorType>(ToWGPUErrorType(type)), messageStr.c_str(),
-                                     mUncapturedErrorUserdata);
-#if 0
-            mCallbackTaskManager->AddCallbackTask([callback = mUncapturedErrorCallback, type,
-                                                   messageStr,
-                                                   userdata = mUncapturedErrorUserdata] {
-                callback(static_cast<WGPUErrorType>(ToWGPUErrorType(type)), messageStr.c_str(),
-                         userdata);
-            });
-#endif
-=======
             mUncapturedErrorCallback(static_cast<WGPUErrorType>(ToWGPUErrorType(type)),
                                      messageStr.c_str(), mUncapturedErrorUserdata);
->>>>>>> 38ce9873
         }
     }
 }
