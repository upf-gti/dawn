--- conflicted
+++ resolved
@@ -600,19 +600,12 @@
             if (!mVulkanInstancesCreated[icd]) {
                 mVulkanInstancesCreated.set(icd);
 
-<<<<<<< HEAD
-                instance->ConsumedErrorAndWarnOnce([&]() -> MaybeError {
-                    DAWN_TRY_ASSIGN(mVulkanInstances[icd], VulkanInstance::Create(instance, xrConfig, icd));
-                    return {};
-                }());
-=======
                 [[maybe_unused]] bool hadError =
                     instance->ConsumedErrorAndWarnOnce([&]() -> MaybeError {
                         DAWN_TRY_ASSIGN(mVulkanInstances[icd],
-                                        VulkanInstance::Create(instance, icd));
+                                        VulkanInstance::Create(instance, xrConfig, icd));
                         return {};
                     }());
->>>>>>> cd07b9f4
             }
 
             if (mVulkanInstances[icd] == nullptr) {
