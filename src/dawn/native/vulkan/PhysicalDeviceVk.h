--- conflicted
+++ resolved
@@ -47,14 +47,7 @@
 
 class PhysicalDevice : public PhysicalDeviceBase {
   public:
-<<<<<<< HEAD
-    PhysicalDevice(InstanceBase* instance,
-                   VulkanInstance* vulkanInstance,
-                   VkPhysicalDevice physicalDevice,
-                   const OpenXRConfig* xrConfig);
-=======
-    PhysicalDevice(VulkanInstance* vulkanInstance, VkPhysicalDevice physicalDevice);
->>>>>>> 8122e7e3
+    PhysicalDevice(VulkanInstance* vulkanInstance, VkPhysicalDevice physicalDevice, const OpenXRConfig* xrConfig);
     ~PhysicalDevice() override;
 
     // PhysicalDeviceBase Implementation
