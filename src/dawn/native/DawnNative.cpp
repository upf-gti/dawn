// Copyright 2018 The Dawn & Tint Authors
//
// Redistribution and use in source and binary forms, with or without
// modification, are permitted provided that the following conditions are met:
//
// 1. Redistributions of source code must retain the above copyright notice, this
//    list of conditions and the following disclaimer.
//
// 2. Redistributions in binary form must reproduce the above copyright notice,
//    this list of conditions and the following disclaimer in the documentation
//    and/or other materials provided with the distribution.
//
// 3. Neither the name of the copyright holder nor the names of its
//    contributors may be used to endorse or promote products derived from
//    this software without specific prior written permission.
//
// THIS SOFTWARE IS PROVIDED BY THE COPYRIGHT HOLDERS AND CONTRIBUTORS "AS IS"
// AND ANY EXPRESS OR IMPLIED WARRANTIES, INCLUDING, BUT NOT LIMITED TO, THE
// IMPLIED WARRANTIES OF MERCHANTABILITY AND FITNESS FOR A PARTICULAR PURPOSE ARE
// DISCLAIMED. IN NO EVENT SHALL THE COPYRIGHT HOLDER OR CONTRIBUTORS BE LIABLE
// FOR ANY DIRECT, INDIRECT, INCIDENTAL, SPECIAL, EXEMPLARY, OR CONSEQUENTIAL
// DAMAGES (INCLUDING, BUT NOT LIMITED TO, PROCUREMENT OF SUBSTITUTE GOODS OR
// SERVICES; LOSS OF USE, DATA, OR PROFITS; OR BUSINESS INTERRUPTION) HOWEVER
// CAUSED AND ON ANY THEORY OF LIABILITY, WHETHER IN CONTRACT, STRICT LIABILITY,
// OR TORT (INCLUDING NEGLIGENCE OR OTHERWISE) ARISING IN ANY WAY OUT OF THE USE
// OF THIS SOFTWARE, EVEN IF ADVISED OF THE POSSIBILITY OF SUCH DAMAGE.

#include "dawn/native/DawnNative.h"

#include <vector>

#include "dawn/common/Log.h"
#include "dawn/native/BindGroupLayout.h"
#include "dawn/native/Buffer.h"
#include "dawn/native/Device.h"
#include "dawn/native/Instance.h"
#include "dawn/native/Texture.h"
#include "dawn/platform/DawnPlatform.h"
#include "tint/tint.h"

// Contains the entry-points into dawn_native

namespace dawn::native {

const char MemoryDump::kNameSize[] = "size";
const char MemoryDump::kNameObjectCount[] = "object_count";
const char MemoryDump::kUnitsBytes[] = "bytes";
const char MemoryDump::kUnitsObjects[] = "objects";

const DawnProcTable& GetProcsAutogen();

const DawnProcTable& GetProcs() {
    return GetProcsAutogen();
}

std::vector<const char*> GetTogglesUsed(WGPUDevice device) {
    return FromAPI(device)->GetTogglesUsed();
}

// Adapter

Adapter::Adapter() = default;

Adapter::Adapter(AdapterBase* impl) : mImpl(impl) {
    if (mImpl != nullptr) {
        mImpl->AddRef();
    }
}

Adapter::~Adapter() {
    if (mImpl != nullptr) {
        mImpl->Release();
    }
    mImpl = nullptr;
}

Adapter::Adapter(const Adapter& other) : Adapter(other.mImpl) {}

Adapter& Adapter::operator=(const Adapter& other) {
    if (this != &other) {
        if (mImpl) {
            mImpl->Release();
        }
        mImpl = other.mImpl;
        if (mImpl) {
            mImpl->AddRef();
        }
    }
    return *this;
}

void Adapter::GetProperties(wgpu::AdapterProperties* properties) const {
    GetProperties(reinterpret_cast<WGPUAdapterProperties*>(properties));
}

void Adapter::GetProperties(WGPUAdapterProperties* properties) const {
    mImpl->APIGetProperties(FromAPI(properties));
}

WGPUAdapter Adapter::Get() const {
    return ToAPI(mImpl);
}

std::vector<const char*> Adapter::GetSupportedFeatures() const {
    FeaturesSet supportedFeaturesSet = mImpl->GetSupportedFeatures();
    return supportedFeaturesSet.GetEnabledFeatureNames();
}

bool Adapter::GetLimits(WGPUSupportedLimits* limits) const {
    return mImpl->APIGetLimits(FromAPI(limits));
}

void Adapter::SetUseTieredLimits(bool useTieredLimits) {
    mImpl->SetUseTieredLimits(useTieredLimits);
}

bool Adapter::SupportsExternalImages() const {
    return mImpl->GetPhysicalDevice()->SupportsExternalImages();
}

Adapter::operator bool() const {
    return mImpl != nullptr;
}

WGPUDevice Adapter::CreateDevice(const wgpu::DeviceDescriptor* deviceDescriptor) {
    return CreateDevice(reinterpret_cast<const WGPUDeviceDescriptor*>(deviceDescriptor));
}

WGPUDevice Adapter::CreateDevice(const WGPUDeviceDescriptor* deviceDescriptor) {
    return ToAPI(mImpl->APICreateDevice(FromAPI(deviceDescriptor)));
}

void Adapter::RequestDevice(const wgpu::DeviceDescriptor* descriptor,
                            WGPURequestDeviceCallback callback,
                            void* userdata) {
    mImpl->APIRequestDevice(reinterpret_cast<const DeviceDescriptor*>(descriptor), callback,
                            userdata);
}

void Adapter::RequestDevice(const WGPUDeviceDescriptor* descriptor,
                            WGPURequestDeviceCallback callback,
                            void* userdata) {
    mImpl->APIRequestDevice(reinterpret_cast<const DeviceDescriptor*>(descriptor), callback,
                            userdata);
}

void Adapter::ResetInternalDeviceForTesting() {
    mImpl->GetPhysicalDevice()->ResetInternalDeviceForTesting();
}

// DawnInstanceDescriptor

DawnInstanceDescriptor::DawnInstanceDescriptor() {
    sType = wgpu::SType::DawnInstanceDescriptor;
}

bool DawnInstanceDescriptor::operator==(const DawnInstanceDescriptor& rhs) const {
    return (nextInChain == rhs.nextInChain) &&
           std::tie(additionalRuntimeSearchPathsCount, additionalRuntimeSearchPaths, platform,
                    backendValidationLevel, beginCaptureOnStartup, enableAdapterBlocklist) ==
               std::tie(rhs.additionalRuntimeSearchPathsCount, rhs.additionalRuntimeSearchPaths,
                        rhs.platform, rhs.backendValidationLevel, rhs.beginCaptureOnStartup,
                        rhs.enableAdapterBlocklist);
}

// Instance

Instance::Instance(const WGPUInstanceDescriptor* desc)
    : mImpl(APICreateInstance(reinterpret_cast<const InstanceDescriptor*>(desc))) {
    tint::Initialize();
}

Instance::~Instance() {
    if (mImpl != nullptr) {
        mImpl->APIRelease();
        mImpl = nullptr;
    }
}

std::vector<Adapter> Instance::EnumerateAdapters(const WGPURequestAdapterOptions* options) const {
    // Adapters are owned by mImpl so it is safe to return non RAII pointers to them
    std::vector<Adapter> adapters;
    for (const Ref<AdapterBase>& adapter : mImpl->EnumerateAdapters(FromAPI(options))) {
        adapters.push_back(Adapter(adapter.Get()));
    }
    return adapters;
}

std::vector<Adapter> Instance::EnumerateAdapters(const wgpu::RequestAdapterOptions* options) const {
    return EnumerateAdapters(reinterpret_cast<const WGPURequestAdapterOptions*>(options));
}

const ToggleInfo* Instance::GetToggleInfo(const char* toggleName) {
    return mImpl->GetToggleInfo(toggleName);
}

void Instance::EnableBackendValidation(bool enableBackendValidation) {
    if (enableBackendValidation) {
        mImpl->SetBackendValidationLevel(BackendValidationLevel::Full);
    }
}

void Instance::SetBackendValidationLevel(BackendValidationLevel level) {
    mImpl->SetBackendValidationLevel(level);
}

void Instance::EnableBeginCaptureOnStartup(bool beginCaptureOnStartup) {
    mImpl->EnableBeginCaptureOnStartup(beginCaptureOnStartup);
}

void Instance::EnableAdapterBlocklist(bool enable) {
    mImpl->EnableAdapterBlocklist(enable);
}

uint64_t Instance::GetDeviceCountForTesting() const {
    return mImpl->GetDeviceCountForTesting();
}

WGPUInstance Instance::Get() const {
    return ToAPI(mImpl);
}

void Instance::DisconnectDawnPlatform() {
    mImpl->DisconnectDawnPlatform();
}

size_t GetLazyClearCountForTesting(WGPUDevice device) {
    return FromAPI(device)->GetLazyClearCountForTesting();
}

size_t GetDeprecationWarningCountForTesting(WGPUDevice device) {
    return FromAPI(device)->GetDeprecationWarningCountForTesting();
}

size_t GetPhysicalDeviceCountForTesting(WGPUInstance instance) {
    return FromAPI(instance)->GetPhysicalDeviceCountForTesting();
}

bool IsTextureSubresourceInitialized(WGPUTexture texture,
                                     uint32_t baseMipLevel,
                                     uint32_t levelCount,
                                     uint32_t baseArrayLayer,
                                     uint32_t layerCount,
                                     WGPUTextureAspect cAspect) {
    TextureBase* textureBase = FromAPI(texture);
    if (textureBase->IsError()) {
        return false;
    }

    Aspect aspect =
        ConvertAspect(textureBase->GetFormat(), static_cast<wgpu::TextureAspect>(cAspect));
    SubresourceRange range(aspect, {baseArrayLayer, layerCount}, {baseMipLevel, levelCount});
    return textureBase->IsSubresourceContentInitialized(range);
}

std::vector<const char*> GetProcMapNamesForTestingInternal();

std::vector<const char*> GetProcMapNamesForTesting() {
    return GetProcMapNamesForTestingInternal();
}

DAWN_NATIVE_EXPORT bool DeviceTick(WGPUDevice device) {
    return FromAPI(device)->APITick();
}

DAWN_NATIVE_EXPORT bool InstanceProcessEvents(WGPUInstance instance) {
    return FromAPI(instance)->ProcessEvents();
}

// ExternalImageDescriptor

ExternalImageDescriptor::ExternalImageDescriptor(ExternalImageType type) : mType(type) {}

ExternalImageType ExternalImageDescriptor::GetType() const {
    return mType;
}

// ExternalImageExportInfo

ExternalImageExportInfo::ExternalImageExportInfo(ExternalImageType type) : mType(type) {}

ExternalImageType ExternalImageExportInfo::GetType() const {
    return mType;
}

bool CheckIsErrorForTesting(void* objectHandle) {
    return reinterpret_cast<ErrorMonad*>(objectHandle)->IsError();
}

const char* GetObjectLabelForTesting(void* objectHandle) {
    ApiObjectBase* object = reinterpret_cast<ApiObjectBase*>(objectHandle);
    return object->GetLabel().c_str();
}

uint64_t GetAllocatedSizeForTesting(WGPUBuffer buffer) {
    return FromAPI(buffer)->GetAllocatedSize();
}

std::vector<const ToggleInfo*> AllToggleInfos() {
    return TogglesInfo::AllToggleInfos();
}

const FeatureInfo* GetFeatureInfo(wgpu::FeatureName feature) {
    Feature f = FromAPI(feature);
    if (f == Feature::InvalidEnum) {
        return nullptr;
    }
    return &kFeatureNameAndInfoList[FromAPI(feature)];
}

<<<<<<< HEAD
WGPUAdapter GetWGPUAdapter(WGPUDevice device) {
    return ToAPI(FromAPI(device)->GetAdapter());
}

WGPUBackendType GetWGPUBackendType(WGPUAdapter adapter) {
    return ToAPI(FromAPI(adapter)->GetPhysicalDevice()->GetBackendType());
=======
void DumpMemoryStatistics(WGPUDevice device, MemoryDump* dump) {
    FromAPI(device)->DumpMemoryStatistics(dump);
>>>>>>> cd07b9f4
}

}  // namespace dawn::native<|MERGE_RESOLUTION|>--- conflicted
+++ resolved
@@ -308,17 +308,16 @@
     return &kFeatureNameAndInfoList[FromAPI(feature)];
 }
 
-<<<<<<< HEAD
 WGPUAdapter GetWGPUAdapter(WGPUDevice device) {
     return ToAPI(FromAPI(device)->GetAdapter());
 }
 
 WGPUBackendType GetWGPUBackendType(WGPUAdapter adapter) {
     return ToAPI(FromAPI(adapter)->GetPhysicalDevice()->GetBackendType());
-=======
+}
+
 void DumpMemoryStatistics(WGPUDevice device, MemoryDump* dump) {
     FromAPI(device)->DumpMemoryStatistics(dump);
->>>>>>> cd07b9f4
 }
 
 }  // namespace dawn::native