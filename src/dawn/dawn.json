{
    "_comment": [
        "Copyright 2017 The Dawn & Tint Authors",
        "",
        "Redistribution and use in source and binary forms, with or without",
        "modification, are permitted provided that the following conditions are met:",
        "",
        "  1. Redistributions of source code must retain the above copyright notice, this",
        "     list of conditions and the following disclaimer.",
        "",
        "  2. Redistributions in binary form must reproduce the above copyright notice,",
        "     this list of conditions and the following disclaimer in the documentation",
        "     and/or other materials provided with the distribution.",
        "",
        "  3. Neither the name of the copyright holder nor the names of its",
        "     contributors may be used to endorse or promote products derived from",
        "     this software without specific prior written permission.",
        "  ",
        "THIS SOFTWARE IS PROVIDED BY THE COPYRIGHT HOLDERS AND CONTRIBUTORS \"AS IS\"",
        "AND ANY EXPRESS OR IMPLIED WARRANTIES, INCLUDING, BUT NOT LIMITED TO, THE",
        "IMPLIED WARRANTIES OF MERCHANTABILITY AND FITNESS FOR A PARTICULAR PURPOSE ARE",
        "DISCLAIMED. IN NO EVENT SHALL THE COPYRIGHT HOLDER OR CONTRIBUTORS BE LIABLE",
        "FOR ANY DIRECT, INDIRECT, INCIDENTAL, SPECIAL, EXEMPLARY, OR CONSEQUENTIAL",
        "DAMAGES (INCLUDING, BUT NOT LIMITED TO, PROCUREMENT OF SUBSTITUTE GOODS OR",
        "SERVICES; LOSS OF USE, DATA, OR PROFITS; OR BUSINESS INTERRUPTION) HOWEVER",
        "CAUSED AND ON ANY THEORY OF LIABILITY, WHETHER IN CONTRACT, STRICT LIABILITY,",
        "OR TORT (INCLUDING NEGLIGENCE OR OTHERWISE) ARISING IN ANY WAY OUT OF THE USE",
        "OF THIS SOFTWARE, EVEN IF ADVISED OF THE POSSIBILITY OF SUCH DAMAGE."
    ],

    "_doc": "See docs/dawn/codegen.md",

    "_metadata": {
        "api": "WebGPU",
        "c_prefix": "WGPU",
        "namespace": "wgpu",
        "proc_table_prefix": "Dawn",
        "native_namespace": "dawn native",
        "copyright_year": "2019"
    },

    "create instance": {
        "category": "function",
        "returns": "instance",
        "_comment": "TODO(crbug.com/dawn/2048): The return type should be nullable; null is returned in error cases.",
        "args": [
            {"name": "descriptor", "type": "instance descriptor", "annotation": "const*", "optional": true}
        ]
    },
    "proc": {
        "category": "function pointer",
        "returns": "void",
        "args": []
    },
    "get proc address": {
        "category": "function",
        "returns": "proc",
        "args": [
            {"name": "device", "type": "device", "optional": true},
            {"name": "proc name", "type": "char", "annotation": "const*"}
        ]
    },

    "request adapter options": {
        "category": "structure",
        "extensible": "in",
        "members": [
            {"name": "compatible surface", "type": "surface", "optional": true},
            {"name": "power preference", "type": "power preference", "default": "undefined"},
            {"name": "backend type", "type": "backend type", "default": "undefined"},
            {"name": "force fallback adapter", "type": "bool", "default": "false"},
            {"name": "compatibility mode", "type": "bool", "default": "false", "tags": ["dawn", "emscripten"]}
        ]
    },
    "request adapter callback": {
        "category": "function pointer",
        "args": [
            {"name": "status", "type": "request adapter status"},
            {"name": "adapter", "type": "adapter", "optional": true},
            {"name": "message", "type": "char", "annotation": "const*", "length": "strlen", "optional": true},
            {"name": "userdata", "type": "void *"}
        ]
    },
    "request adapter callback 2": {
        "category": "callback function",
        "args": [
            {"name": "status", "type": "request adapter status"},
            {"name": "adapter", "type": "adapter", "optional": true},
            {"name": "message", "type": "char", "annotation": "const*", "length": "strlen", "optional": true}
        ]
    },
    "request adapter callback info": {
         "category": "structure",
         "extensible": "in",
         "members": [
            {"name": "mode", "type": "callback mode"},
            {"name": "callback", "type": "request adapter callback"},
            {"name": "userdata", "type": "void *"}
         ]
    },
    "request adapter callback info 2": {
        "category": "callback info",
        "members": [
           {"name": "callback", "type": "request adapter callback 2"}
        ]
   },
    "request adapter status": {
        "category": "enum",
        "emscripten_no_enum_table": true,
        "values": [
            {"value": 0, "name": "success"},
            {"value": 1, "name": "instance dropped"},
            {"value": 2, "name": "unavailable"},
            {"value": 3, "name": "error"},
            {"value": 4, "name": "unknown"}
        ]
    },
    "adapter": {
        "category": "object",
        "no autolock": true,
        "methods": [
            {
                "name": "get instance",
                "tags": ["dawn"],
                "returns": "instance"
            },
            {
                "name": "get limits",
                "returns": "bool",
                "args": [
                    {"name": "limits", "type": "supported limits", "annotation": "*"}
                ]
            },
            {
                "name": "get properties",
                "args": [
                    {"name": "properties", "type": "adapter properties", "annotation": "*"}
                ]
            },
            {
                "name": "has feature",
                "returns": "bool",
                "args": [
                    {"name": "feature", "type": "feature name"}
                ]
            },
            {
                "name": "enumerate features",
                "returns": "size_t",
                "args": [
                    {"name": "features", "type": "feature name", "annotation": "*"}
                ]
            },
            {
                "name": "request device",
                "args": [
                    {"name": "descriptor", "type": "device descriptor", "annotation": "const*", "optional": true, "no_default": true},
                    {"name": "callback", "type": "request device callback"},
                    {"name": "userdata", "type": "void *"}
                ]
            },
            {
                "name": "request device f",
                "_comment": "TODO(crbug.com/dawn/2021): This is dawn/emscripten-only until we rename it to replace the old API. See bug for details.",
                "tags": ["dawn", "emscripten"],
                "returns": "future",
                "args": [
                    {"name": "options", "type": "device descriptor", "annotation": "const*", "optional": true, "no_default": true},
                    {"name": "callback info", "type": "request device callback info"}
                ]
            },
            {
                "name": "create device",
                "tags": ["dawn"],
                "returns": "device",
                "args": [
                    {"name": "descriptor", "type": "device descriptor", "annotation": "const*", "optional": true}
                ]
            },
            {
                "name": "get format capabilities",
                "tags": ["dawn"],
                "returns": "bool",
                "args": [
                    {"name": "format", "type": "texture format"},
                    {"name": "capabilities", "type": "format capabilities", "annotation": "*"}
                ]
            }
        ]
    },
    "adapter properties": {
        "category": "structure",
        "extensible": "out",
        "members": [
            {"name": "vendor ID", "type": "uint32_t"},
            {"name": "vendor name", "type": "char", "annotation": "const*", "length": "strlen", "default": "nullptr"},
            {"name": "architecture", "type": "char", "annotation": "const*", "length": "strlen", "default": "nullptr"},
            {"name": "device ID", "type": "uint32_t"},
            {"name": "name", "type": "char", "annotation": "const*", "length": "strlen", "default": "nullptr"},
            {"name": "driver description", "type": "char", "annotation": "const*", "length": "strlen", "default": "nullptr"},
            {"name": "adapter type", "type": "adapter type"},
            {"name": "backend type", "type": "backend type"},
            {"name": "compatibility mode", "type": "bool", "default": "false", "tags": ["dawn", "emscripten"]}
        ]
    },
    "adapter type": {
        "category": "enum",
        "emscripten_no_enum_table": true,
        "values": [
            {"value": 1, "name": "discrete GPU"},
            {"value": 2, "name": "integrated GPU"},
            {"value": 3, "name": "CPU"},
            {"value": 4, "name": "unknown"}
        ]
    },
    "device descriptor": {
        "category": "structure",
        "extensible": "in",
        "members": [
            {"name": "label", "type": "char", "annotation": "const*", "length": "strlen", "optional": true},
            {"name": "required feature count", "type": "size_t", "default": 0},
            {"name": "required features", "type": "feature name", "annotation": "const*", "length": "required feature count", "default": "nullptr"},
            {"name": "required limits", "type": "required limits", "annotation": "const*", "optional": true},
            {"name": "default queue", "type": "queue descriptor"},
            {"name": "device lost callback", "type": "device lost callback", "default": "nullptr", "tags": ["deprecated"]},
            {"name": "device lost userdata", "type": "void *", "default": "nullptr", "tags": ["deprecated"]},
            {"name": "device lost callback info", "type": "device lost callback info"},
            {"name": "uncaptured error callback info", "type": "uncaptured error callback info"}
        ]
    },
    "dawn toggles descriptor": {
        "tags": ["dawn", "native"],
        "category": "structure",
        "chained": "in",
        "chain roots": ["instance descriptor", "request adapter options", "device descriptor"],
        "members": [
            {"name": "enabled toggle count", "type": "size_t", "default": 0},
            {"name": "enabled toggles", "type": "char", "annotation": "const*const*", "length": "enabled toggle count"},
            {"name": "disabled toggle count", "type": "size_t", "default": 0},
            {"name": "disabled toggles", "type": "char", "annotation": "const*const*", "length": "disabled toggle count"}
        ]
    },
    "dawn load cache data function": {
        "tags": ["dawn", "native"],
        "category": "function pointer",
        "returns": "size_t",
        "args": [
            {"name": "key", "type": "void const *"},
            {"name": "key size", "type": "size_t"},
            {"name": "value", "type": "void *"},
            {"name": "value size", "type": "size_t"},
            {"name": "userdata", "type": "void *"}
        ]
    },
    "dawn store cache data function": {
        "tags": ["dawn", "native"],
        "category": "function pointer",
        "args": [
            {"name": "key", "type": "void const *"},
            {"name": "key size", "type": "size_t"},
            {"name": "value", "type": "void const *"},
            {"name": "value size", "type": "size_t"},
            {"name": "userdata", "type": "void *"}
        ]
    },
    "dawn cache device descriptor" : {
        "tags": ["dawn", "native"],
        "category": "structure",
        "chained": "in",
        "chain roots": ["device descriptor"],
        "members": [
            {"name": "isolation key", "type": "char", "annotation": "const*", "length": "strlen", "default": "\"\""},
            {"name": "load data function", "type": "dawn load cache data function", "default": "nullptr"},
            {"name": "store data function", "type": "dawn store cache data function", "default": "nullptr"},
            {"name": "function userdata", "type": "void *", "default": "nullptr"}
        ]
    },
    "dawn WGSL blocklist": {
        "tags": ["dawn", "native"],
        "category": "structure",
        "chained": "in",
        "chain roots": ["instance descriptor"],
        "members": [
            {"name": "blocklisted feature count", "type": "size_t", "default": 0},
            {"name": "blocklisted features", "type": "char", "annotation": "const*const*", "length": "blocklisted feature count"}
        ]
    },
    "address mode": {
        "category": "enum",
        "values": [
            {"value": 0, "name": "undefined", "jsrepr": "undefined"},
            {"value": 1, "name": "clamp to edge"},
            {"value": 2, "name": "repeat"},
            {"value": 3, "name": "mirror repeat"}
        ]
    },
    "backend type": {
        "category": "enum",
        "emscripten_no_enum_table": true,
        "values": [
            {"value": 0, "name": "undefined", "jsrepr": "undefined", "valid": false},
            {"value": 1, "name": "null"},
            {"value": 2, "name": "WebGPU"},
            {"value": 3, "name": "D3D11"},
            {"value": 4, "name": "D3D12"},
            {"value": 5, "name": "metal"},
            {"value": 6, "name": "vulkan"},
            {"value": 7, "name": "openGL"},
            {"value": 8, "name": "openGLES"}
        ]
    },
    "bind group": {
        "category": "object",
        "methods": [
            {
                "name": "set label",
                "returns": "void",
                "args": [
                    {"name": "label", "type": "char", "annotation": "const*", "length": "strlen"}
                ]
            }
        ]
    },
    "bind group entry": {
        "category": "structure",
        "extensible": "in",
        "members": [
            {"name": "binding", "type": "uint32_t"},
            {"name": "buffer", "type": "buffer", "optional": true},
            {"name": "offset", "type": "uint64_t", "default": "0"},
            {"name": "size", "type": "uint64_t", "default": "WGPU_WHOLE_SIZE"},
            {"name": "sampler", "type": "sampler", "optional": true},
            {"name": "texture view", "type": "texture view", "optional": true}
        ]
    },
    "bind group descriptor": {
        "category": "structure",
        "extensible": "in",
        "members": [
            {"name": "label", "type": "char", "annotation": "const*", "length": "strlen", "optional": true},
            {"name": "layout", "type": "bind group layout"},
            {"name": "entry count", "type": "size_t"},
            {"name": "entries", "type": "bind group entry", "annotation": "const*", "length": "entry count"}
        ]
    },
    "bind group layout": {
        "category": "object",
        "methods": [
            {
                "name": "set label",
                "returns": "void",
                "args": [
                    {"name": "label", "type": "char", "annotation": "const*", "length": "strlen"}
                ]
            }
        ]
    },

    "buffer binding type": {
        "category": "enum",
        "values": [
            {"value": 0, "name": "undefined", "jsrepr": "undefined", "valid": false},
            {"value": 1, "name": "uniform"},
            {"value": 2, "name": "storage"},
            {"value": 3, "name": "read only storage"}
        ]
    },
    "buffer binding layout": {
        "category": "structure",
        "extensible": "in",
        "members": [
            {"name": "type", "type": "buffer binding type", "default": "undefined"},
            {"name": "has dynamic offset", "type": "bool", "default": "false"},
            {"name": "min binding size", "type": "uint64_t", "default": "0"}
        ]
    },

    "sampler binding type": {
        "category": "enum",
        "values": [
            {"value": 0, "name": "undefined", "jsrepr": "undefined", "valid": false},
            {"value": 1, "name": "filtering"},
            {"value": 2, "name": "non filtering"},
            {"value": 3, "name": "comparison"}
        ]
    },
    "sampler binding layout": {
        "category": "structure",
        "extensible": "in",
        "members": [
            {"name": "type", "type": "sampler binding type", "default": "undefined"}
        ]
    },
    "static sampler binding layout": {
        "category": "structure",
        "chained": "in",
        "chain roots": ["bind group layout entry"],
        "tags": ["dawn"],
        "members": [
            {"name": "sampler", "type": "sampler"}
        ]
    },
    "texture sample type": {
        "category": "enum",
        "values": [
            {"value": 0, "name": "undefined", "jsrepr": "undefined", "valid": false},
            {"value": 1, "name": "float"},
            {"value": 2, "name": "unfilterable float"},
            {"value": 3, "name": "depth"},
            {"value": 4, "name": "sint"},
            {"value": 5, "name": "uint"}
        ]
    },
    "texture binding layout": {
        "category": "structure",
        "extensible": "in",
        "members": [
            {"name": "sample type", "type": "texture sample type", "default": "undefined"},
            {"name": "view dimension", "type": "texture view dimension", "default": "2D"},
            {"name": "multisampled", "type": "bool", "default": "false"}
        ]
    },
    "surface capabilities": {
        "category": "structure",
        "extensible": "out",
        "members": [
            {"name": "format count", "type": "size_t"},
            {"name": "formats", "type": "texture format", "annotation": "const*", "length": "format count"},
            {"name": "present mode count", "type": "size_t"},
            {"name": "present modes", "type": "present mode", "annotation": "const*", "length": "present mode count"},
            {"name": "alpha mode count", "type": "size_t"},
            {"name": "alpha modes", "type": "composite alpha mode", "annotation": "const*", "length": "alpha mode count"}
        ],
        "methods": [
            {
                "name": "free members",
                "returns": "void",
                "args": []
            }
        ]
    },
    "surface configuration": {
        "category": "structure",
        "extensible": "in",
        "members": [
            {"name": "device", "type": "device"},
            {"name": "format", "type": "texture format"},
            {"name": "usage", "type": "texture usage", "default": "render attachment"},
            {"name": "view format count", "type": "size_t", "default": 0},
            {"name": "view formats", "type": "texture format", "annotation": "const*", "length": "view format count"},
            {"name": "alpha mode", "type": "composite alpha mode", "default": "opaque"},
            {"name": "width", "type": "uint32_t"},
            {"name": "height", "type": "uint32_t"},
            {"name": "present mode", "type": "present mode", "default": "fifo"}
        ]
    },
    "external texture binding entry": {
        "category": "structure",
        "chained": "in",
        "chain roots": ["bind group entry"],
        "tags": ["dawn"],
        "members": [
            {"name": "external texture", "type": "external texture"}
        ]
    },

    "external texture binding layout": {
        "category": "structure",
        "chained": "in",
        "chain roots": ["bind group layout entry"],
        "tags": ["dawn"],
        "members": []
    },

    "storage texture access": {
        "category": "enum",
        "values": [
            {"value": 0, "name": "undefined", "jsrepr": "undefined", "valid": false},
            {"value": 1, "name": "write only"},
            {"value": 2, "name": "read only"},
            {"value": 3, "name": "read write"}
        ]
    },
    "storage texture binding layout": {
        "category": "structure",
        "extensible": "in",
        "members": [
            {"name": "access", "type": "storage texture access", "default": "undefined"},
            {"name": "format", "type": "texture format", "default": "undefined"},
            {"name": "view dimension", "type": "texture view dimension", "default": "2D"}
        ]
    },

    "bind group layout entry": {
        "category": "structure",
        "extensible": "in",
        "members": [
            {"name": "binding", "type": "uint32_t"},
            {"name": "visibility", "type": "shader stage"},
            {"name": "buffer", "type": "buffer binding layout"},
            {"name": "sampler", "type": "sampler binding layout"},
            {"name": "texture", "type": "texture binding layout"},
            {"name": "storage texture", "type": "storage texture binding layout"}
        ]
    },
    "bind group layout descriptor": {
        "category": "structure",
        "extensible": "in",
        "members": [
            {"name": "label", "type": "char", "annotation": "const*", "length": "strlen", "optional": true},
            {"name": "entry count", "type": "size_t"},
            {"name": "entries", "type": "bind group layout entry", "annotation": "const*", "length": "entry count"}
        ]
    },
    "blend component": {
        "category": "structure",
        "extensible": false,
        "members": [
            {"name": "operation", "type": "blend operation", "default": "add"},
            {"name": "src factor", "type": "blend factor", "default": "one"},
            {"name": "dst factor", "type": "blend factor", "default": "zero"}
        ]
    },
    "blend factor": {
        "category": "enum",
        "_comment": "TODO(github.com/gpuweb/gpuweb/issues/4283): make sure the dual source blending names match the spec when it lands, and remove the tags.",
        "values": [
            {"value": 0, "name": "undefined", "jsrepr": "undefined"},
            {"value": 1, "name": "zero"},
            {"value": 2, "name": "one"},
            {"value": 3, "name": "src"},
            {"value": 4, "name": "one minus src"},
            {"value": 5, "name": "src alpha"},
            {"value": 6, "name": "one minus src alpha"},
            {"value": 7, "name": "dst"},
            {"value": 8, "name": "one minus dst"},
            {"value": 9, "name": "dst alpha"},
            {"value": 10, "name": "one minus dst alpha"},
            {"value": 11, "name": "src alpha saturated"},
            {"value": 12, "name": "constant"},
            {"value": 13, "name": "one minus constant"},
            {"value": 14, "name": "src1", "tags": ["dawn"]},
            {"value": 15, "name": "one minus src1", "tags": ["dawn"]},
            {"value": 16, "name": "src1 alpha", "tags": ["dawn"]},
            {"value": 17, "name": "one minus src1 alpha", "tags": ["dawn"]}
        ]
    },
    "blend operation": {
        "category": "enum",
        "values": [
            {"value": 0, "name": "undefined", "jsrepr": "undefined"},
            {"value": 1, "name": "add"},
            {"value": 2, "name": "subtract"},
            {"value": 3, "name": "reverse subtract"},
            {"value": 4, "name": "min"},
            {"value": 5, "name": "max"}
        ]
    },
    "bool": {
        "category": "native"
    },
    "buffer": {
        "category": "object",
        "methods": [
            {
                "name": "map async",
                "args": [
                    {"name": "mode", "type": "map mode"},
                    {"name": "offset", "type": "size_t"},
                    {"name": "size", "type": "size_t"},
                    {"name": "callback", "type": "buffer map callback"},
                    {"name": "userdata", "type": "void *"}
                ]
            },
            {
                "name": "map async f",
                "_comment": "TODO(crbug.com/dawn/2021): This is dawn/emscripten-only until we rename it to replace the old API. See bug for details.",
                "tags": ["dawn", "emscripten"],
                "returns": "future",
                "args": [
                    {"name": "mode", "type": "map mode"},
                    {"name": "offset", "type": "size_t"},
                    {"name": "size", "type": "size_t"},
                    {"name": "callback info", "type": "buffer map callback info"}
                ]
            },
            {
                "name": "get mapped range",
                "returns": "void *",
                "args": [
                    {"name": "offset", "type": "size_t", "default": 0},
                    {"name": "size", "type": "size_t", "default": "WGPU_WHOLE_MAP_SIZE"}
                ]
            },
            {
                "name": "get const mapped range",
                "returns": "void const *",
                "args": [
                    {"name": "offset", "type": "size_t", "default": 0},
                    {"name": "size", "type": "size_t", "default": "WGPU_WHOLE_MAP_SIZE"}
                ]
            },
            {
                "name": "set label",
                "returns": "void",
                "args": [
                    {"name": "label", "type": "char", "annotation": "const*", "length": "strlen"}
                ]
            },
            {
                "name": "get usage",
                "no autolock": true,
                "returns": "buffer usage"
            },
            {
                "name": "get size",
                "no autolock": true,
                "returns": "uint64_t"
            },
            {
                "name": "get map state",
                "returns": "buffer map state"
            },
            {
                "name": "unmap"
            },
            {
                "name": "destroy"
            }
        ]
    },
    "buffer descriptor": {
        "category": "structure",
        "extensible": "in",
        "members": [
            {"name": "label", "type": "char", "annotation": "const*", "length": "strlen", "optional": true},
            {"name": "usage", "type": "buffer usage"},
            {"name": "size", "type": "uint64_t"},
            {"name": "mapped at creation", "type": "bool", "default": "false"}
        ]
    },
    "buffer host mapped pointer": {
        "category": "structure",
        "chained": "in",
        "chain roots": ["buffer descriptor"],
        "tags": ["dawn"],
        "members": [
            {"name": "pointer", "type": "void *"},
            {"name": "dispose callback", "type": "callback"},
            {"name": "userdata", "type": "void *"}
        ]
    },
    "callback": {
        "category": "function pointer",
        "tags": ["dawn"],
        "args": [
            {"name": "userdata", "type": "void *"}
        ]
    },
    "buffer map callback": {
        "category": "function pointer",
        "args": [
            {"name": "status", "type": "buffer map async status"},
            {"name": "userdata", "type": "void *"}
        ]
    },
    "buffer map callback info": {
        "category": "structure",
        "extensible": "in",
        "members": [
            {"name": "mode", "type": "callback mode"},
            {"name": "callback", "type": "buffer map callback"},
            {"name": "userdata", "type": "void *"}
        ]
    },
    "buffer map async status": {
        "category": "enum",
        "emscripten_no_enum_table": true,
        "values": [
            {"value": 0, "name": "success"},
            {"value": 1, "name": "instance dropped"},
            {"value": 2, "name": "validation error"},
            {"value": 3, "name": "unknown"},
            {"value": 4, "name": "device lost"},
            {"value": 5, "name": "destroyed before callback"},
            {"value": 6, "name": "unmapped before callback"},
            {"value": 7, "name": "mapping already pending"},
            {"value": 8, "name": "offset out of range"},
            {"value": 9, "name": "size out of range"}
        ]
    },
    "buffer map state": {
        "category": "enum",
        "values": [
            {"value": 1, "name": "unmapped"},
            {"value": 2, "name": "pending"},
            {"value": 3, "name": "mapped"}
        ]
    },
    "buffer usage": {
        "category": "bitmask",
        "values": [
            {"value": 0, "name": "none"},
            {"value": 1, "name": "map read"},
            {"value": 2, "name": "map write"},
            {"value": 4, "name": "copy src"},
            {"value": 8, "name": "copy dst"},
            {"value": 16, "name": "index"},
            {"value": 32, "name": "vertex"},
            {"value": 64, "name": "uniform"},
            {"value": 128, "name": "storage"},
            {"value": 256, "name": "indirect"},
            {"value": 512, "name": "query resolve"}
        ]
    },
    "char": {
        "category": "native"
    },
    "color": {
        "category": "structure",
        "members": [
            {"name": "r", "type": "double"},
            {"name": "g", "type": "double"},
            {"name": "b", "type": "double"},
            {"name": "a", "type": "double"}
        ]
    },
    "color write mask": {
        "category": "bitmask",
        "values": [
            {"value": 0, "name": "none"},
            {"value": 1, "name": "red"},
            {"value": 2, "name": "green"},
            {"value": 4, "name": "blue"},
            {"value": 8, "name": "alpha"},
            {"value": 15, "name": "all"}
        ]
    },
    "constant entry": {
        "category": "structure",
        "extensible": "in",
        "members": [
            {"name": "key", "type": "char", "annotation": "const*", "length": "strlen"},
            {"name": "value", "type": "double"}
        ]
    },
    "command buffer": {
        "category": "object",
        "methods": [
            {
                "name": "set label",
                "returns": "void",
                "args": [
                    {"name": "label", "type": "char", "annotation": "const*", "length": "strlen"}
                ]
            }
        ]
    },
    "command buffer descriptor": {
        "category": "structure",
        "extensible": "in",
        "members": [
            {"name": "label", "type": "char", "annotation": "const*", "length": "strlen", "optional": true}
        ]
    },
    "command encoder": {
        "category": "object",
        "no autolock": true,
        "methods": [
            {
                "name": "finish",
                "returns": "command buffer",
                "args": [
                    {"name": "descriptor", "type": "command buffer descriptor", "annotation": "const*", "optional": true}
                ]
            },
            {
                "name": "begin compute pass",
                "returns": "compute pass encoder",
                "args": [
                    {"name": "descriptor", "type": "compute pass descriptor", "annotation": "const*", "optional": true}
                ]
            },
            {
                "name": "begin render pass",
                "returns": "render pass encoder",
                "args": [
                    {"name": "descriptor", "type": "render pass descriptor", "annotation": "const*"}
                ]
            },
            {
                "name": "copy buffer to buffer",
                "args": [
                    {"name": "source", "type": "buffer"},
                    {"name": "source offset", "type": "uint64_t"},
                    {"name": "destination", "type": "buffer"},
                    {"name": "destination offset", "type": "uint64_t"},
                    {"name": "size", "type": "uint64_t"}
                ]
            },
            {
                "name": "copy buffer to texture",
                "args": [
                    {"name": "source", "type": "image copy buffer", "annotation": "const*"},
                    {"name": "destination", "type": "image copy texture", "annotation": "const*"},
                    {"name": "copy size", "type": "extent 3D", "annotation": "const*"}
                ]
            },
            {
                "name": "copy texture to buffer",
                "args": [
                    {"name": "source", "type": "image copy texture", "annotation": "const*"},
                    {"name": "destination", "type": "image copy buffer", "annotation": "const*"},
                    {"name": "copy size", "type": "extent 3D", "annotation": "const*"}
                ]
            },
            {
                "name": "copy texture to texture",
                "args": [
                    {"name": "source", "type": "image copy texture", "annotation": "const*"},
                    {"name": "destination", "type": "image copy texture", "annotation": "const*"},
                    {"name": "copy size", "type": "extent 3D", "annotation": "const*"}
                ]
            },
            {
                "name": "clear buffer",
                "args": [
                    {"name": "buffer", "type": "buffer"},
                    {"name": "offset", "type": "uint64_t", "default": 0},
                    {"name": "size", "type": "uint64_t", "default": "WGPU_WHOLE_SIZE"}
                ]
            },
            {
                "name": "inject validation error",
                "tags": ["dawn"],
                "args": [
                    {"name": "message", "type": "char", "annotation": "const*", "length": "strlen"}
                ]
            },
            {
                "name": "insert debug marker",
                "args": [
                    {"name": "marker label", "type": "char", "annotation": "const*", "length": "strlen"}
                ]
            },
            {
                "name": "pop debug group",
                "args": []
            },
            {
                "name": "push debug group",
                "args": [
                    {"name": "group label", "type": "char", "annotation": "const*", "length": "strlen"}
                ]
            },
            {
                "name": "resolve query set",
                "args": [
                    {"name": "query set", "type": "query set"},
                    {"name": "first query", "type": "uint32_t"},
                    {"name": "query count", "type": "uint32_t"},
                    {"name": "destination", "type": "buffer"},
                    {"name": "destination offset", "type": "uint64_t"}
                ]
            },
            {
                "name": "write buffer",
                "tags": ["dawn"],
                "args": [
                    {"name": "buffer", "type": "buffer"},
                    {"name": "buffer offset", "type": "uint64_t"},
                    {"name": "data", "type": "uint8_t", "annotation": "const*", "length": "size"},
                    {"name": "size", "type": "uint64_t"}
                ]
            },
            {
                "name": "write timestamp",
                "args": [
                    {"name": "query set", "type": "query set"},
                    {"name": "query index", "type": "uint32_t"}
                ]
            },
            {
                "name": "set label",
                "returns": "void",
                "args": [
                    {"name": "label", "type": "char", "annotation": "const*", "length": "strlen"}
                ]
            }
        ]
    },
    "command encoder descriptor": {
        "category": "structure",
        "extensible": "in",
        "members": [
            {"name": "label", "type": "char", "annotation": "const*", "length": "strlen", "optional": true}
        ]
    },
    "compare function": {
        "category": "enum",
        "values": [
            {"value": 0, "name": "undefined", "jsrepr": "undefined"},
            {"value": 1, "name": "never"},
            {"value": 2, "name": "less"},
            {"value": 3, "name": "equal"},
            {"value": 4, "name": "less equal"},
            {"value": 5, "name": "greater"},
            {"value": 6, "name": "not equal"},
            {"value": 7, "name": "greater equal"},
            {"value": 8, "name": "always"}
        ]
    },
    "compilation info": {
        "category": "structure",
        "extensible": "in",
        "members": [
            {"name": "message count", "type": "size_t"},
            {"name": "messages", "type": "compilation message", "annotation": "const*", "length": "message count"}
        ]
    },
    "compilation info callback": {
        "category": "function pointer",
        "args": [
            {"name": "status", "type": "compilation info request status"},
            {"name": "compilation info", "type": "compilation info", "annotation": "const*"},
            {"name": "userdata", "type": "void *"}
        ]
    },
    "compilation info callback info": {
        "category": "structure",
        "extensible": "in",
        "members": [
            {"name": "mode", "type": "callback mode"},
            {"name": "callback", "type": "compilation info callback"},
            {"name": "userdata", "type": "void *", "default": "nullptr"}
        ]
    },
    "compilation info request status": {
        "category": "enum",
        "values": [
            {"value": 0, "name": "success"},
            {"value": 1, "name": "instance dropped"},
            {"value": 2, "name": "error"},
            {"value": 3, "name": "device lost"},
            {"value": 4, "name": "unknown"}
        ]
    },
    "compilation message": {
        "category": "structure",
        "extensible": "in",
        "members": [
            {"name": "message", "type": "char", "annotation": "const*", "length": "strlen", "optional": true},
            {"name": "type", "type": "compilation message type"},
            {"name": "line num", "type": "uint64_t"},
            {"name": "line pos", "type": "uint64_t"},
            {"name": "offset", "type": "uint64_t"},
            {"name": "length", "type": "uint64_t"},
            {"name": "utf16 line pos", "type": "uint64_t"},
            {"name": "utf16 offset", "type": "uint64_t"},
            {"name": "utf16 length", "type": "uint64_t"}
        ]
    },
    "compilation message type": {
        "category": "enum",
        "emscripten_no_enum_table": true,
        "values": [
            {"value": 1, "name": "error"},
            {"value": 2, "name": "warning"},
            {"value": 3, "name": "info"}
        ]
    },
    "compute pass descriptor": {
        "category": "structure",
        "extensible": "in",
        "members": [
            {"name": "label", "type": "char", "annotation": "const*", "length": "strlen", "optional": true},
            {"name": "timestamp writes", "type": "compute pass timestamp writes", "annotation": "const*", "optional": true}
        ]
    },
    "compute pass encoder": {
        "category": "object",
        "no autolock": true,
        "methods": [
            {
                "name": "insert debug marker",
                "args": [
                    {"name": "marker label", "type": "char", "annotation": "const*", "length": "strlen"}
                ]
            },
            {
                "name": "pop debug group",
                "args": []
            },
            {
                "name": "push debug group",
                "args": [
                    {"name": "group label", "type": "char", "annotation": "const*", "length": "strlen"}
                ]
            },
            {
                "name": "set pipeline",
                "args": [
                    {"name": "pipeline", "type": "compute pipeline"}
                ]
            },
            {
                "name": "set bind group",
                "args": [
                    {"name": "group index", "type": "uint32_t"},
                    {"name": "group", "type": "bind group", "optional": true},
                    {"name": "dynamic offset count", "type": "size_t", "default": "0"},
                    {"name": "dynamic offsets", "type": "uint32_t", "annotation": "const*", "length": "dynamic offset count", "default": "nullptr"}
                ]
            },
            {
                "name": "write timestamp",
                "tags": ["emscripten", "dawn"],
                "args": [
                    {"name": "query set", "type": "query set"},
                    {"name": "query index", "type": "uint32_t"}
                ]
            },
            {
                "name": "dispatch workgroups",
                "args": [
                    {"name": "workgroupCountX", "type": "uint32_t"},
                    {"name": "workgroupCountY", "type": "uint32_t", "default": "1"},
                    {"name": "workgroupCountZ", "type": "uint32_t", "default": "1"}
                ]
            },
            {
                "name": "dispatch workgroups indirect",
                "args": [
                  {"name": "indirect buffer", "type": "buffer"},
                  {"name": "indirect offset", "type": "uint64_t"}
                ]
            },
            {
                "name": "end"
            },
            {
                "name": "set label",
                "returns": "void",
                "args": [
                    {"name": "label", "type": "char", "annotation": "const*", "length": "strlen"}
                ]
            }
        ]
    },
    "composite alpha mode": {
        "category": "enum",
        "values": [
            {"value": 0, "name": "auto"},
            {"value": 1, "name": "opaque"},
            {"value": 2, "name": "premultiplied"},
            {"value": 3, "name": "unpremultiplied"},
            {"value": 4, "name": "inherit"}
        ]
    },
    "compute pass timestamp writes": {
        "category": "structure",
        "members": [
            {"name": "query set", "type": "query set"},
            {"name": "beginning of pass write index", "type": "uint32_t", "default": "WGPU_QUERY_SET_INDEX_UNDEFINED"},
            {"name": "end of pass write index", "type": "uint32_t", "default": "WGPU_QUERY_SET_INDEX_UNDEFINED"}
        ]
    },
    "compute pipeline": {
        "category": "object",
        "methods": [
            {
                "name": "get bind group layout",
                "returns": "bind group layout",
                "args": [
                    {"name": "group index", "type": "uint32_t"}
                ]
            },
            {
                "name": "set label",
                "returns": "void",
                "args": [
                    {"name": "label", "type": "char", "annotation": "const*", "length": "strlen"}
                ]
            }
        ]
    },
    "compute pipeline descriptor": {
        "category": "structure",
        "extensible": "in",
        "members": [
            {"name": "label", "type": "char", "annotation": "const*", "length": "strlen", "optional": true},
            {"name": "layout", "type": "pipeline layout", "optional": true},
            {"name": "compute", "type": "programmable stage descriptor"}
        ]
    },
    "dawn compute pipeline full subgroups": {
        "category": "structure",
        "chained": "in",
        "chain roots": ["compute pipeline descriptor"],
        "tags": ["dawn"],
        "members": [
            {"name": "requires full subgroups", "type": "bool", "default": "false"}
        ]
    },
    "alpha mode": {
        "category": "enum",
        "tags": ["dawn"],
        "values": [
            {"value": 1, "name": "opaque"},
            {"value": 2, "name": "premultiplied"},
            {"value": 3, "name": "unpremultiplied"}
        ]
    },
    "copy texture for browser options": {
        "category": "structure",
        "extensible": "in",
        "tags": ["dawn"],
        "members": [
            {"name": "flip y", "type": "bool", "default": "false"},
            {"name": "needs color space conversion", "type": "bool", "default": "false"},
            {"name": "src alpha mode", "type": "alpha mode", "default": "unpremultiplied"},
            {"name": "src transfer function parameters", "type": "float", "annotation": "const*",
                     "length": 7, "optional": true},
            {"name": "conversion matrix", "type": "float", "annotation": "const*",
                     "length": 9, "optional": true},
            {"name": "dst transfer function parameters", "type": "float", "annotation": "const*",
                     "length": 7, "optional": true},
            {"name": "dst alpha mode", "type": "alpha mode", "default": "unpremultiplied"},
            {"name": "internal usage", "type": "bool", "default": "false"}
        ]
    },
    "create compute pipeline async callback": {
        "category": "function pointer",
        "args": [
            {"name": "status", "type": "create pipeline async status"},
            {"name": "pipeline", "type": "compute pipeline", "optional": true},
            {"name": "message", "type": "char", "annotation": "const*", "length": "strlen", "optional": true},
            {"name": "userdata", "type": "void *"}
        ]
    },
    "create compute pipeline async callback info": {
        "category": "structure",
        "extensible": "in",
        "members": [
            {"name": "mode", "type": "callback mode"},
            {"name": "callback", "type": "create compute pipeline async callback"},
            {"name": "userdata", "type": "void *"}
        ]
    },
    "create pipeline async status": {
        "category": "enum",
        "emscripten_no_enum_table": true,
        "values": [
            {"value": 0, "name": "success"},
            {"value": 1, "name": "instance dropped"},
            {"value": 2, "name": "validation error"},
            {"value": 3, "name": "internal error"},
            {"value": 4, "name": "device lost"},
            {"value": 5, "name": "device destroyed"},
            {"value": 6, "name": "unknown"}
        ]
    },
    "create render pipeline async callback": {
        "category": "function pointer",
        "args": [
            {"name": "status", "type": "create pipeline async status"},
            {"name": "pipeline", "type": "render pipeline", "optional": true},
            {"name": "message", "type": "char", "annotation": "const*", "length": "strlen", "optional": true},
            {"name": "userdata", "type": "void *"}
        ]
    },
    "create render pipeline async callback info": {
        "category": "structure",
        "extensible": "in",
        "members": [
            {"name": "mode", "type": "callback mode"},
            {"name": "callback", "type": "create render pipeline async callback"},
            {"name": "userdata", "type": "void *"}
        ]
    },
    "cull mode": {
        "category": "enum",
        "values": [
            {"value": 0, "name": "undefined", "jsrepr": "undefined"},
            {"value": 1, "name": "none"},
            {"value": 2, "name": "front"},
            {"value": 3, "name": "back"}
        ]
    },
    "device": {
        "category": "object",
        "methods": [
            {
                "name": "create bind group",
                "returns": "bind group",
                "args": [
                    {"name": "descriptor", "type": "bind group descriptor", "annotation": "const*"}
                ]
            },
            {
                "name": "create bind group layout",
                "returns": "bind group layout",
                "args": [
                    {"name": "descriptor", "type": "bind group layout descriptor", "annotation": "const*"}
                ]
            },
            {
                "name": "create buffer",
                "no autolock": true,
                "returns": "buffer",
                "args": [
                    {"name": "descriptor", "type": "buffer descriptor", "annotation": "const*"}
                ]
            },
            {
                "name": "create error buffer",
                "returns": "buffer",
                "tags": ["dawn"],
                "args": [
                    {"name": "descriptor", "type": "buffer descriptor", "annotation": "const*"}
                ]
            },
            {
                "name": "create command encoder",
                "returns": "command encoder",
                "args": [
                    {"name": "descriptor", "type": "command encoder descriptor", "annotation": "const*", "optional": true}
                ]
            },
            {
                "name": "create compute pipeline",
                "no autolock": true,
                "returns": "compute pipeline",
                "args": [
                    {"name": "descriptor", "type": "compute pipeline descriptor", "annotation": "const*"}
                ]
            },
            {
                "name": "create compute pipeline async",
                "returns": "void",
                "args": [
                    {"name": "descriptor", "type": "compute pipeline descriptor", "annotation": "const*"},
                    {"name": "callback", "type": "create compute pipeline async callback"},
                    {"name": "userdata", "type": "void *"}
                ]
            },
            {
                "name": "create compute pipeline async f",
                "_comment": "TODO(crbug.com/dawn/2021): This is dawn/emscripten-only until we rename it to replace the old API. See bug for details.",
                "tags": ["dawn", "emscripten"],
                "returns": "future",
                "args": [
                    {"name": "descriptor", "type": "compute pipeline descriptor", "annotation": "const*"},
                    {"name": "callback info", "type": "create compute pipeline async callback info"}
                ]
            },
            {
                "name": "create external texture",
                "returns": "external texture",
                "tags": ["dawn"],
                "args": [
                    {"name": "external texture descriptor", "type": "external texture descriptor", "annotation": "const*"}
                ]
            },
            {
                "name": "create error external texture",
                "returns": "external texture",
                "tags": ["dawn"]
            },
            {
                "name": "create pipeline layout",
                "returns": "pipeline layout",
                "args": [
                    {"name": "descriptor", "type": "pipeline layout descriptor", "annotation": "const*"}
                ]
            },
            {
                "name": "create query set",
                "returns": "query set",
                "args": [
                    {"name": "descriptor", "type": "query set descriptor", "annotation": "const*"}
                ]
            },
            {
                "name": "create render pipeline async",
                "returns": "void",
                "args": [
                    {"name": "descriptor", "type": "render pipeline descriptor", "annotation": "const*"},
                    {"name": "callback", "type": "create render pipeline async callback"},
                    {"name": "userdata", "type": "void *"}
                ]
            },
            {
                "name": "create render pipeline async f",
                "_comment": "TODO(crbug.com/dawn/2021): This is dawn/emscripten-only until we rename it to replace the old API. See bug for details.",
                "tags": ["dawn", "emscripten"],
                "returns": "future",
                "args": [
                    {"name": "descriptor", "type": "render pipeline descriptor", "annotation": "const*"},
                    {"name": "callback info", "type": "create render pipeline async callback info"}
                ]
            },
            {
                "name": "create render bundle encoder",
                "returns": "render bundle encoder",
                "args": [
                    {"name": "descriptor", "type": "render bundle encoder descriptor", "annotation": "const*"}
                ]
            },
            {
                "name": "create render pipeline",
                "no autolock": true,
                "returns": "render pipeline",
                "args": [
                    {"name": "descriptor", "type": "render pipeline descriptor", "annotation": "const*"}
                ]
            },
            {
                "name": "create sampler",
                "returns": "sampler",
                "args": [
                    {"name": "descriptor", "type": "sampler descriptor", "annotation": "const*", "optional": true}
                ]
            },
            {
                "name": "create shader module",
                "no autolock": true,
                "returns": "shader module",
                "args": [
                    {"name": "descriptor", "type": "shader module descriptor", "annotation": "const*"}
                ]
            },
            {
                "name": "create error shader module",
                "returns": "shader module",
                "tags": ["dawn"],
                "args": [
                    {"name": "descriptor", "type": "shader module descriptor", "annotation": "const*"},
                    {"name": "error message", "type": "char", "annotation": "const*", "length": "strlen"}
                ]
            },
            {
                "name": "create swap chain",
                "tags": ["art", "dawn", "emscripten"],
                "returns": "swap chain",
                "args": [
                    {"name": "surface", "type": "surface"},
                    {"name": "descriptor", "type": "swap chain descriptor", "annotation": "const*"}
                ]
            },
            {
                "name": "create texture",
                "returns": "texture",
                "args": [
                    {"name": "descriptor", "type": "texture descriptor", "annotation": "const*"}
                ]
            },
            {
                "name": "import shared buffer memory",
                "returns": "shared buffer memory",
                "tags": ["dawn", "native"],
                "args": [
                    {"name": "descriptor", "type": "shared buffer memory descriptor", "annotation": "const*"}
                ]
            },
            {
                "name": "import shared texture memory",
                "returns": "shared texture memory",
                "tags": ["dawn", "native"],
                "args": [
                    {"name": "descriptor", "type": "shared texture memory descriptor", "annotation": "const*"}
                ]
            },
            {
                "name": "import shared fence",
                "returns": "shared fence",
                "tags": ["dawn", "native"],
                "args": [
                    {"name": "descriptor", "type": "shared fence descriptor", "annotation": "const*"}
                ]
            },
            {
                "name": "create error texture",
                "returns": "texture",
                "tags": ["dawn"],
                "args": [
                    {"name": "descriptor", "type": "texture descriptor", "annotation": "const*"}
                ]
            },
            {
                "name": "destroy"
            },
            {
                "name": "get limits",
                "returns": "bool",
                "args": [
                    {"name": "limits", "type": "supported limits", "annotation": "*"}
                ]
            },
            {
                "name": "has feature",
                "returns": "bool",
                "args": [
                    {"name": "feature", "type": "feature name"}
                ]
            },
            {
                "name": "enumerate features",
                "returns": "size_t",
                "args": [
                    {"name": "features", "type": "feature name", "annotation": "*"}
                ]
            },
            {
                "name": "get adapter",
                "returns": "adapter",
                "tags": ["dawn", "native"]
            },
            {
                "name": "get queue",
                "returns": "queue"
            },
            {
                "name": "inject error",
                "args": [
                    {"name": "type", "type": "error type"},
                    {"name": "message", "type": "char", "annotation": "const*", "length": "strlen"}
                ],
                "tags": ["dawn"]
            },
            {
                "name": "force loss",
                "args": [
                    {"name": "type", "type": "device lost reason"},
                    {"name": "message", "type": "char", "annotation": "const*", "length": "strlen"}
                ],
                "tags": ["dawn"]
            },
            {
                "name": "tick",
                "no autolock": true,
                "tags": ["dawn"]
            },
            {
                "name": "set uncaptured error callback",
                "no autolock": true,
                "args": [
                    {"name": "callback", "type": "error callback"},
                    {"name": "userdata", "type": "void *"}
                ]
            },
            {
                "name": "set logging callback",
                "no autolock": true,
                "tags": ["dawn"],
                "args": [
                    {"name": "callback", "type": "logging callback"},
                    {"name": "userdata", "type": "void *"}
                ]
            },
            {
                "name": "set device lost callback",
                "no autolock": true,
                "tags": ["deprecated"],
                "args": [
                    {"name": "callback", "type": "device lost callback"},
                    {"name": "userdata", "type": "void *"}
                ]
            },
            {
                "name": "push error scope",
                "args": [
                    {"name": "filter", "type": "error filter"}
                ]
            },
            {
                "name": "pop error scope",
                "no autolock": true,
                "args": [
                    {"name": "old callback", "type": "error callback"},
                    {"name": "userdata", "type": "void *"}
                ]
            },
            {
                "name": "pop error scope f",
                "_comment": "TODO(crbug.com/dawn/2021): This is dawn/emscripten-only until we rename it to replace the old API. See bug for details.",
                "tags": ["dawn", "emscripten"],
                "returns": "future",
                "args": [
                    {"name": "callback info", "type": "pop error scope callback info"}
                ]
            },
            {
                "name": "pop error scope 2",
                "_comment": "TODO(crbug.com/dawn/2021): This is dawn/emscripten-only until we rename it to replace the old API. See bug for details.",
                "tags": ["dawn", "emscripten"],
                "returns": "future",
                "args": [
                    {"name": "callback info", "type": "pop error scope callback info 2"}
                ]
            },
            {
                "name": "set label",
                "returns": "void",
                "args": [
                    {"name": "label", "type": "char", "annotation": "const*", "length": "strlen"}
                ]
            },
            {
                "name": "validate texture descriptor",
                "tags": ["dawn"],
                "args": [
                    {"name": "descriptor", "type": "texture descriptor", "annotation": "const*"}
                ]
            },
            {
                "name": "get supported surface usage",
                "tags": ["dawn", "native"],
                "returns": "texture usage",
                "args": [
                    {"name": "surface", "type": "surface"}
                ]
            }
        ]
    },
    "device lost callback": {
        "category": "function pointer",
        "args": [
            {"name": "reason", "type": "device lost reason"},
            {"name": "message", "type": "char", "annotation": "const*", "length": "strlen"},
            {"name": "userdata", "type": "void *"}
        ]
    },
    "device lost callback new": {
        "category": "function pointer",
        "args": [
            {"name": "device", "type": "device", "annotation": "const*", "length": 1},
            {"name": "reason", "type": "device lost reason"},
            {"name": "message", "type": "char", "annotation": "const*", "length": "strlen"},
            {"name": "userdata", "type": "void *"}
        ]
    },
    "device lost callback info": {
        "category": "structure",
        "extensible": "in",
        "members": [
            {"name": "mode", "type": "callback mode", "default": "wait any only", "_comment": "TODO(crbug.com/dawn/2458) Default should be removed."},
            {"name": "callback", "type": "device lost callback new", "default": "nullptr"},
            {"name": "userdata", "type": "void *", "default": "nullptr"}
        ]
    },
    "device lost reason": {
        "category": "enum",
        "emscripten_no_enum_table": true,
        "values": [
            {"value": 1, "name": "unknown"},
            {"value": 2, "name": "destroyed"},
            {"value": 3, "name": "instance dropped"},
            {"value": 4, "name": "failed creation"}
        ]
    },
    "double": {
        "category": "native"
    },
    "error callback": {
        "category": "function pointer",
        "args": [
            {"name": "type", "type": "error type"},
            {"name": "message", "type": "char", "annotation": "const*", "length": "strlen"},
            {"name": "userdata", "type": "void *"}
        ]
    },
    "uncaptured error callback info": {
        "category": "structure",
        "extensible": "in",
        "members": [
            {"name": "callback", "type": "error callback", "default": "nullptr"},
            {"name": "userdata", "type": "void *", "default": "nullptr"}
        ]
    },
    "pop error scope status": {
        "category": "enum",
        "emscripten_no_enum_table": true,
        "values": [
            {"value": 0, "name": "success"},
            {"value": 1, "name": "instance dropped"}
        ]
    },
    "pop error scope callback": {
        "category": "function pointer",
        "args": [
            {"name": "status", "type": "pop error scope status"},
            {"name": "type", "type": "error type"},
            {"name": "message", "type": "char", "annotation": "const*", "length": "strlen"},
            {"name": "userdata", "type": "void *"}
        ]
    },
    "pop error scope callback 2": {
        "category": "callback function",
        "args": [
            {"name": "status", "type": "pop error scope status"},
            {"name": "type", "type": "error type"},
            {"name": "message", "type": "char", "annotation": "const*", "length": "strlen"}
        ]
    },
    "pop error scope callback info": {
        "category": "structure",
        "extensible": "in",
        "members": [
            {"name": "mode", "type": "callback mode", "default": "wait any only"},
            {"name": "callback", "type": "pop error scope callback"},
            {"name": "old callback", "type": "error callback", "_comment": "TODO(crbug.com/dawn/2021) Deprecate this field once we have moved callers to use the new callback signature."},
            {"name": "userdata", "type": "void *", "default": "nullptr"}
        ]
    },
    "pop error scope callback info 2": {
        "category": "callback info",
        "members": [
            {"name": "callback", "type": "pop error scope callback 2"}
        ]
    },
    "limits": {
        "category": "structure",
        "members": [
            {"name": "max texture dimension 1D", "type": "uint32_t", "default": "WGPU_LIMIT_U32_UNDEFINED"},
            {"name": "max texture dimension 2D", "type": "uint32_t", "default": "WGPU_LIMIT_U32_UNDEFINED"},
            {"name": "max texture dimension 3D", "type": "uint32_t", "default": "WGPU_LIMIT_U32_UNDEFINED"},
            {"name": "max texture array layers", "type": "uint32_t", "default": "WGPU_LIMIT_U32_UNDEFINED"},
            {"name": "max bind groups", "type": "uint32_t", "default": "WGPU_LIMIT_U32_UNDEFINED"},
            {"name": "max bind groups plus vertex buffers", "type": "uint32_t", "default": "WGPU_LIMIT_U32_UNDEFINED"},
            {"name": "max bindings per bind group", "type": "uint32_t", "default": "WGPU_LIMIT_U32_UNDEFINED"},
            {"name": "max dynamic uniform buffers per pipeline layout", "type": "uint32_t", "default": "WGPU_LIMIT_U32_UNDEFINED"},
            {"name": "max dynamic storage buffers per pipeline layout", "type": "uint32_t", "default": "WGPU_LIMIT_U32_UNDEFINED"},
            {"name": "max sampled textures per shader stage", "type": "uint32_t", "default": "WGPU_LIMIT_U32_UNDEFINED"},
            {"name": "max samplers per shader stage", "type": "uint32_t", "default": "WGPU_LIMIT_U32_UNDEFINED"},
            {"name": "max storage buffers per shader stage", "type": "uint32_t", "default": "WGPU_LIMIT_U32_UNDEFINED"},
            {"name": "max storage textures per shader stage", "type": "uint32_t", "default": "WGPU_LIMIT_U32_UNDEFINED"},
            {"name": "max uniform buffers per shader stage", "type": "uint32_t", "default": "WGPU_LIMIT_U32_UNDEFINED"},
            {"name": "max uniform buffer binding size", "type": "uint64_t", "default": "WGPU_LIMIT_U64_UNDEFINED"},
            {"name": "max storage buffer binding size", "type": "uint64_t", "default": "WGPU_LIMIT_U64_UNDEFINED"},
            {"name": "min uniform buffer offset alignment", "type": "uint32_t", "default": "WGPU_LIMIT_U32_UNDEFINED"},
            {"name": "min storage buffer offset alignment", "type": "uint32_t", "default": "WGPU_LIMIT_U32_UNDEFINED"},
            {"name": "max vertex buffers", "type": "uint32_t", "default": "WGPU_LIMIT_U32_UNDEFINED"},
            {"name": "max buffer size", "type": "uint64_t", "default": "WGPU_LIMIT_U64_UNDEFINED"},
            {"name": "max vertex attributes", "type": "uint32_t", "default": "WGPU_LIMIT_U32_UNDEFINED"},
            {"name": "max vertex buffer array stride", "type": "uint32_t", "default": "WGPU_LIMIT_U32_UNDEFINED"},
            {"name": "max inter stage shader components", "type": "uint32_t", "default": "WGPU_LIMIT_U32_UNDEFINED"},
            {"name": "max inter stage shader variables", "type": "uint32_t", "default": "WGPU_LIMIT_U32_UNDEFINED"},
            {"name": "max color attachments", "type": "uint32_t", "default": "WGPU_LIMIT_U32_UNDEFINED"},
            {"name": "max color attachment bytes per sample", "type": "uint32_t", "default": "WGPU_LIMIT_U32_UNDEFINED"},
            {"name": "max compute workgroup storage size", "type": "uint32_t", "default": "WGPU_LIMIT_U32_UNDEFINED"},
            {"name": "max compute invocations per workgroup", "type": "uint32_t", "default": "WGPU_LIMIT_U32_UNDEFINED"},
            {"name": "max compute workgroup size x", "type": "uint32_t", "default": "WGPU_LIMIT_U32_UNDEFINED"},
            {"name": "max compute workgroup size y", "type": "uint32_t", "default": "WGPU_LIMIT_U32_UNDEFINED"},
            {"name": "max compute workgroup size z", "type": "uint32_t", "default": "WGPU_LIMIT_U32_UNDEFINED"},
            {"name": "max compute workgroups per dimension", "type": "uint32_t", "default": "WGPU_LIMIT_U32_UNDEFINED"}
        ]
    },
    "dawn experimental subgroup limits": {
        "category": "structure",
        "chained": "out",
        "chain roots": ["supported limits"],
        "tags": ["dawn"],
        "members": [
            {"name": "min subgroup size", "type": "uint32_t", "default": "WGPU_LIMIT_U32_UNDEFINED"},
            {"name": "max subgroup size", "type": "uint32_t", "default": "WGPU_LIMIT_U32_UNDEFINED"}
        ]
    },
    "required limits": {
        "category": "structure",
        "extensible": "in",
        "members": [
            {"name": "limits", "type": "limits"}
        ]
    },
    "supported limits": {
        "category": "structure",
        "extensible": "out",
        "members": [
            {"name": "limits", "type": "limits"}
        ]
    },
    "logging callback": {
        "category": "function pointer",
        "tags": ["dawn"],
        "args": [
            {"name": "type", "type": "logging type"},
            {"name": "message", "type": "char", "annotation": "const*", "length": "strlen"},
            {"name": "userdata", "type": "void *"}
        ]
    },
    "error filter": {
        "category": "enum",
        "values": [
            {"value": 1, "name": "validation"},
            {"value": 2, "name": "out of memory"},
            {"value": 3, "name": "internal"}
        ]
    },
    "error type": {
        "category": "enum",
        "emscripten_no_enum_table": true,
        "values": [
            {"value": 0, "name": "no error"},
            {"value": 1, "name": "validation"},
            {"value": 2, "name": "out of memory"},
            {"value": 3, "name": "internal"},
            {"value": 4, "name": "unknown"},
            {"value": 5, "name": "device lost"}
        ]
    },
    "logging type": {
        "category": "enum",
        "tags": ["dawn"],
        "values": [
            {"value": 1, "name": "verbose"},
            {"value": 2, "name": "info"},
            {"value": 3, "name": "warning"},
            {"value": 4, "name": "error"}
        ]
    },
    "extent 2D": {
        "category": "structure",
        "tags": ["dawn"],
        "members": [
            {"name": "width", "type": "uint32_t"},
            {"name": "height", "type": "uint32_t"}
        ]
    },
    "extent 3D": {
        "category": "structure",
        "members": [
            {"name": "width", "type": "uint32_t"},
            {"name": "height", "type": "uint32_t", "default": 1},
            {"name": "depth or array layers", "type": "uint32_t", "default": 1}
        ]
    },
    "external texture": {
        "category": "object",
        "tags": ["dawn"],
        "methods": [
            {
                "name": "set label",
                "returns": "void",
                "args": [
                    {"name": "label", "type": "char", "annotation": "const*", "length": "strlen"}
                ]
            },
            {
                "name": "destroy",
                "returns": "void"
            },
            {
                "name": "expire",
                "returns": "void"
            },
            {
                "name": "refresh",
                "returns": "void"
            }
        ]
    },
    "external texture rotation":{
        "category": "enum",
        "tags": ["dawn"],
        "_comment": "ANGLEs are clockwise rotation degrees and not trigonometric.",
        "values": [
            {"value": 0, "name": "rotate 0 degrees"},
            {"value": 1, "name": "rotate 90 degrees"},
            {"value": 2, "name": "rotate 180 degrees"},
            {"value": 3, "name": "rotate 270 degrees"}
        ]
    },
    "external texture descriptor": {
        "category": "structure",
        "extensible": "in",
        "tags": ["dawn"],
        "_comment": "TODO(crbug.com/1514732): deprecate flipY",
        "members": [
            {"name": "label", "type": "char", "annotation": "const*", "length": "strlen", "optional": true},
            {"name": "plane 0", "type": "texture view"},
            {"name": "plane 1", "type": "texture view", "optional": true},
            {"name": "visible origin", "type": "origin 2D"},
            {"name": "visible size", "type": "extent 2D"},
            {"name": "do yuv to rgb conversion only", "type": "bool", "default": "false"},
            {"name": "yuv to rgb conversion matrix", "type": "float", "annotation": "const*",
                "length": 12, "optional": true},
            {"name": "src transfer function parameters", "type": "float", "annotation": "const*",
                "length": 7},
            {"name": "dst transfer function parameters", "type": "float", "annotation": "const*",
                "length": 7},
            {"name": "gamut conversion matrix", "type": "float", "annotation": "const*",
                "length": 9},
            {"name": "flip y", "type": "bool", "default": "false", "tags": ["deprecated"]},
            {"name": "mirrored", "type": "bool", "default": "false"},
            {"name": "rotation", "type": "external texture rotation", "default": "rotate 0 degrees"}
        ]
    },
    "shared buffer memory": {
        "category": "object",
        "tags": ["dawn", "native"],
        "methods": [
            {
                "name": "set label",
                "returns": "void",
                "args": [
                    {"name": "label", "type": "char", "annotation": "const*", "length": "strlen"}
                ]
            },
            {
                "name": "get properties",
                "returns": "void",
                "args": [
                    {"name": "properties", "type": "shared buffer memory properties", "annotation": "*"}
                ]
            },
            {
                "name": "create buffer",
                "returns": "buffer",
                "args": [
                    {"name": "descriptor", "type": "buffer descriptor", "annotation": "const*", "optional": true, "default": "nullptr"}
                ]
            },
            {
                "name": "begin access",
                "returns": "bool",
                "args": [
                    {"name": "buffer", "type": "buffer"},
                    {"name": "descriptor", "type": "shared buffer memory begin access descriptor", "annotation": "const*"}
                ]
            },
            {
                "name": "end access",
                "returns": "bool",
                "args": [
                    {"name": "buffer", "type": "buffer"},
                    {"name": "descriptor", "type": "shared buffer memory end access state", "annotation": "*"}
                ]
            },
            {
                "name": "is device lost",
                "returns": "bool",
                "args": []
            }
        ]
    },
    "shared buffer memory properties": {
        "category": "structure",
        "extensible": "out",
        "tags": ["dawn", "native"],
        "members": [
            {"name": "usage", "type": "buffer usage"},
            {"name": "size", "type": "uint64_t"}
        ]
    },
    "shared buffer memory descriptor": {
        "category": "structure",
        "extensible": "in",
        "tags": ["dawn", "native"],
        "members": [
            {"name": "label", "type": "char", "annotation": "const*", "length": "strlen", "optional": true}
        ]
    },
    "shared texture memory": {
        "category": "object",
        "tags": ["dawn", "native"],
        "methods": [
            {
                "name": "set label",
                "returns": "void",
                "args": [
                    {"name": "label", "type": "char", "annotation": "const*", "length": "strlen"}
                ]
            },
            {
                "name": "get properties",
                "returns": "void",
                "args": [
                    {"name": "properties", "type": "shared texture memory properties", "annotation": "*"}
                ]
            },
            {
                "name": "create texture",
                "returns": "texture",
                "args": [
                    {"name": "descriptor", "type": "texture descriptor", "annotation": "const*", "optional": true, "default": "nullptr"}
                ]
            },
            {
                "name": "begin access",
                "returns": "bool",
                "args": [
                    {"name": "texture", "type": "texture"},
                    {"name": "descriptor", "type": "shared texture memory begin access descriptor", "annotation": "const*"}
                ]
            },
            {
                "name": "end access",
                "returns": "bool",
                "args": [
                    {"name": "texture", "type": "texture"},
                    {"name": "descriptor", "type": "shared texture memory end access state", "annotation": "*"}
                ]
            },
            {
                "name": "is device lost",
                "returns": "bool",
                "args": []
            }
        ]
    },
    "shared texture memory properties": {
        "category": "structure",
        "extensible": "out",
        "tags": ["dawn", "native"],
        "members": [
            {"name": "usage", "type": "texture usage"},
            {"name": "size", "type": "extent 3D"},
            {"name": "format", "type": "texture format"}
        ]
    },
    "shared texture memory a hardware buffer properties": {
        "category": "structure",
        "chained": "out",
        "chain roots": ["shared texture memory properties"],
        "tags": ["dawn", "native"],
        "members": [
            {"name": "y cb cr info", "type": "y cb cr vk descriptor"}
        ]
    },
    "shared texture memory descriptor": {
        "category": "structure",
        "extensible": "in",
        "tags": ["dawn", "native"],
        "members": [
            {"name": "label", "type": "char", "annotation": "const*", "length": "strlen", "optional": true}
        ]
    },
    "shared buffer memory begin access descriptor": {
        "category": "structure",
        "extensible": "in",
        "tags": ["dawn", "native"],
        "members": [
            {"name": "initialized", "type": "bool"},
            {"name": "fence count", "type": "size_t", "default": "0"},
            {"name": "fences", "type": "shared fence", "annotation": "const*", "length": "fence count"},
            {"name": "signaled values", "type": "uint64_t", "annotation": "const*", "length": "fence count"}
        ]
    },
    "shared buffer memory end access state": {
        "category": "structure",
        "extensible": "out",
        "tags": ["dawn", "native"],
        "members": [
            {"name": "initialized", "type": "bool"},
            {"name": "fence count", "type": "size_t", "default": "0"},
            {"name": "fences", "type": "shared fence", "annotation": "const*", "length": "fence count"},
            {"name": "signaled values", "type": "uint64_t", "annotation": "const*", "length": "fence count"}
        ]
    },
    "shared texture memory vk image descriptor": {
        "category": "structure",
        "chained": "in",
        "chain roots": ["shared texture memory descriptor"],
        "tags": ["dawn", "native"],
        "members": [
            {"name": "vk format", "type": "int32_t"},
            {"name": "vk usage flags", "type": "int32_t"},
            {"name": "vk extent 3D", "type": "extent 3D"}
        ]
    },
    "shared texture memory vk dedicated allocation descriptor": {
        "category": "structure",
        "chained": "in",
        "chain roots": ["shared texture memory descriptor"],
        "tags": ["dawn", "native"],
        "members": [
            {"name": "dedicated allocation", "type": "bool"}
        ]
    },
    "shared texture memory a hardware buffer descriptor": {
        "category": "structure",
        "chained": "in",
        "chain roots": ["shared texture memory descriptor"],
        "tags": ["dawn", "native"],
        "members": [
            {"name": "handle", "type": "void *"}
        ]
    },
    "shared texture memory dma buf plane": {
        "category": "structure",
        "tags": ["dawn", "native"],
        "members": [
            {"name": "fd", "type": "int"},
            {"name": "offset", "type": "uint64_t"},
            {"name": "stride", "type": "uint32_t"}
        ]
    },
    "shared texture memory dma buf descriptor": {
        "category": "structure",
        "chained": "in",
        "chain roots": ["shared texture memory descriptor"],
        "tags": ["dawn", "native"],
        "members": [
            {"name": "size", "type": "extent 3D"},
            {"name": "drm format", "type": "uint32_t"},
            {"name": "drm modifier", "type": "uint64_t"},
            {"name": "plane count", "type": "size_t"},
            {"name": "planes", "type": "shared texture memory dma buf plane", "annotation": "const*", "length": "plane count"}
        ]
    },
    "shared texture memory opaque FD descriptor": {
        "category": "structure",
        "chained": "in",
        "chain roots": ["shared texture memory descriptor"],
        "tags": ["dawn", "native"],
        "members": [
            {"name": "vk image create info", "type": "void const *"},
            {"name": "memory FD", "type": "int"},
            {"name": "memory type index", "type": "uint32_t"},
            {"name": "allocation size", "type": "uint64_t"},
            {"name": "dedicated allocation", "type": "bool"}
        ]
    },
    "shared texture memory zircon handle descriptor": {
        "category": "structure",
        "chained": "in",
        "chain roots": ["shared texture memory descriptor"],
        "tags": ["dawn", "native"],
        "members": [
            {"name": "memory FD", "type": "uint32_t"},
            {"name": "allocation size", "type": "uint64_t"}
        ]
    },
    "shared texture memory DXGI shared handle descriptor": {
        "category": "structure",
        "chained": "in",
        "chain roots": ["shared texture memory descriptor"],
        "tags": ["dawn", "native"],
        "_comment": "TODO(crbug.com/dawn/1745): improve type safety",
        "members": [
            {"name": "handle", "type": "void *"},
            {"name": "use keyed mutex", "type": "bool"}
        ]
    },
    "shared texture memory IO surface descriptor": {
        "category": "structure",
        "chained": "in",
        "chain roots": ["shared texture memory descriptor"],
        "tags": ["dawn", "native"],
        "_comment": "TODO(crbug.com/dawn/1745): improve type safety",
        "members": [
            {"name": "io surface", "type": "void *"}
        ]
    },
    "shared texture memory EGL image descriptor": {
        "category": "structure",
        "chained": "in",
        "chain roots": ["shared texture memory descriptor"],
        "tags": ["dawn", "native"],
        "_comment": "TODO(crbug.com/dawn/1745): improve type safety",
        "members": [
            {"name": "image", "type": "void *"}
        ]
    },
    "shared texture memory begin access descriptor": {
        "category": "structure",
        "extensible": "in",
        "tags": ["dawn", "native"],
        "members": [
            {"name": "concurrent read", "type": "bool"},
            {"name": "initialized", "type": "bool"},
            {"name": "fence count", "type": "size_t"},
            {"name": "fences", "type": "shared fence", "annotation": "const*", "length": "fence count"},
            {"name": "signaled values", "type": "uint64_t", "annotation": "const*", "length": "fence count"}
        ]
    },
    "shared texture memory end access state": {
        "category": "structure",
        "extensible": "out",
        "tags": ["dawn", "native"],
        "members": [
            {"name": "initialized", "type": "bool"},
            {"name": "fence count", "type": "size_t"},
            {"name": "fences", "type": "shared fence", "annotation": "const*", "length": "fence count"},
            {"name": "signaled values", "type": "uint64_t", "annotation": "const*", "length": "fence count"}
        ]
    },
    "shared texture memory vk image layout begin state": {
        "category": "structure",
        "chained": "in",
        "chain roots": ["shared texture memory begin access descriptor"],
        "tags": ["dawn", "native"],
        "_comment": "TODO(crbug.com/dawn/1745): improve type safety",
        "members": [
            {"name": "old layout", "type": "int32_t"},
            {"name": "new layout", "type": "int32_t"}
        ]
    },
    "shared texture memory vk image layout end state": {
        "category": "structure",
        "chained": "out",
        "chain roots": ["shared texture memory end access state"],
        "tags": ["dawn", "native"],
        "_comment": "TODO(crbug.com/dawn/1745): improve type safety",
        "members": [
            {"name": "old layout", "type": "int32_t"},
            {"name": "new layout", "type": "int32_t"}
        ]
    },
    "shared texture memory D3D swapchain begin state": {
        "category": "structure",
        "chained": "in",
        "chain roots": ["shared texture memory begin access descriptor"],
        "tags": ["dawn", "native"],
        "members": [
            {"name": "is swapchain", "type": "bool", "default": "false"}
        ]
    },
    "shared fence": {
        "category": "object",
        "tags": ["dawn", "native"],
        "methods": [
            {
                "name": "export info",
                "returns": "void",
                "args": [
                    {"name": "info", "type": "shared fence export info", "annotation": "*"}
                ]
            }
        ]
    },
    "shared fence descriptor": {
        "category": "structure",
        "extensible": "in",
        "tags": ["dawn", "native"],
        "members": [
            {"name": "label", "type": "char", "annotation": "const*", "length": "strlen", "optional": true}
        ]
    },
    "shared fence vk semaphore opaque FD descriptor": {
        "category": "structure",
        "chained": "in",
        "chain roots": ["shared fence descriptor"],
        "tags": ["dawn", "native"],
        "members": [
            {"name": "handle", "type": "int"}
        ]
    },
    "shared fence vk semaphore sync FD descriptor": {
        "category": "structure",
        "chained": "in",
        "chain roots": ["shared fence descriptor"],
        "tags": ["dawn", "native"],
        "members": [
            {"name": "handle", "type": "int"}
        ]
    },
    "shared fence vk semaphore zircon handle descriptor": {
        "category": "structure",
        "chained": "in",
        "chain roots": ["shared fence descriptor"],
        "tags": ["dawn", "native"],
        "members": [
            {"name": "handle", "type": "uint32_t"}
        ]
    },
    "shared fence DXGI shared handle descriptor": {
        "category": "structure",
        "chained": "in",
        "chain roots": ["shared fence descriptor"],
        "tags": ["dawn", "native"],
        "members": [
            {"name": "handle", "type": "void *"}
        ]
    },
    "shared fence MTL shared event descriptor": {
        "category": "structure",
        "chained": "in",
        "chain roots": ["shared fence descriptor"],
        "tags": ["dawn", "native"],
        "_comment": "TODO(crbug.com/dawn/1745): improve type safety",
        "members": [
            {"name": "shared event", "type": "void *"}
        ]
    },
    "shared fence type": {
        "category": "enum",
        "tags": ["dawn", "native"],
        "values": [
            {"value": 0, "name": "undefined", "valid": false},
            {"value": 1, "name": "vk semaphore opaque FD"},
            {"value": 2, "name": "vk semaphore sync FD"},
            {"value": 3, "name": "vk semaphore zircon handle"},
            {"value": 4, "name": "DXGI shared handle"},
            {"value": 5, "name": "MTL shared event"}
        ]
    },
    "shared fence export info": {
        "category": "structure",
        "extensible": "out",
        "tags": ["dawn", "native"],
        "members": [
            {"name": "type", "type": "shared fence type"}
        ]
    },
    "shared fence vk semaphore opaque FD export info": {
        "category": "structure",
        "chained": "out",
        "chain roots": ["shared fence export info"],
        "tags": ["dawn", "native"],
        "members": [
            {"name": "handle", "type": "int"}
        ]
    },
    "shared fence vk semaphore sync FD export info": {
        "category": "structure",
        "chained": "out",
        "chain roots": ["shared fence export info"],
        "tags": ["dawn", "native"],
        "members": [
            {"name": "handle", "type": "int"}
        ]
    },
    "shared fence vk semaphore zircon handle export info": {
        "category": "structure",
        "chained": "out",
        "chain roots": ["shared fence export info"],
        "tags": ["dawn", "native"],
        "members": [
            {"name": "handle", "type": "uint32_t"}
        ]
    },
    "shared fence DXGI shared handle export info": {
        "category": "structure",
        "chained": "out",
        "chain roots": ["shared fence export info"],
        "tags": ["dawn", "native"],
        "members": [
            {"name": "handle", "type": "void *"}
        ]
    },
    "shared fence MTL shared event export info": {
        "category": "structure",
        "chained": "out",
        "chain roots": ["shared fence export info"],
        "tags": ["dawn", "native"],
        "_comment": "TODO(crbug.com/dawn/1745): improve type safety",
        "members": [
            {"name": "shared event", "type": "void *"}
        ]
    },
    "feature name": {
        "category": "enum",
        "values": [
            {"value": 0, "name": "undefined", "jsrepr": "undefined", "valid": false},
            {"value": 1, "name": "depth clip control"},
            {"value": 2, "name": "depth32 float stencil8"},
            {"value": 3, "name": "timestamp query"},
            {"value": 4, "name": "texture compression BC"},
            {"value": 5, "name": "texture compression ETC2"},
            {"value": 6, "name": "texture compression ASTC"},
            {"value": 7, "name": "indirect first instance"},
            {"value": 8, "name": "shader f16"},
            {"value": 9, "name": "RG11B10 ufloat renderable"},
            {"value": 10, "name": "BGRA8 unorm storage"},
            {"value": 11, "name": "float32 filterable", "jsrepr": "'float32-filterable'"},

            {"value": 1002, "name": "dawn internal usages", "tags": ["dawn"]},
            {"value": 1003, "name": "dawn multi planar formats", "tags": ["dawn"]},
            {"value": 1004, "name": "dawn native", "tags": ["dawn", "native"]},
            {"value": 1006, "name": "chromium experimental timestamp query inside passes", "tags": ["dawn"]},
            {"value": 1007, "name": "implicit device synchronization", "tags": ["dawn", "native"]},
            {"value": 1008, "name": "surface capabilities", "tags": ["dawn", "native"]},
            {"value": 1009, "name": "transient attachments", "tags": ["dawn"]},
            {"value": 1010, "name": "MSAA render to single sampled", "tags": ["dawn"]},
            {"value": 1011, "name": "dual source blending", "tags": ["dawn"]},
            {"value": 1012, "name": "D3D11 multithread protected", "tags": ["dawn", "native"]},
            {"value": 1013, "name": "ANGLE texture sharing", "tags": ["dawn", "native"]},
            {"value": 1014, "name": "chromium experimental subgroups", "tags": ["dawn"]},
            {"value": 1015, "name": "chromium experimental subgroup uniform control flow", "tags": ["dawn"]},
            {"value": 1017, "name": "pixel local storage coherent", "tags": ["dawn"]},
            {"value": 1018, "name": "pixel local storage non coherent", "tags": ["dawn"]},
            {"value": 1019, "name": "unorm16 texture formats", "tags": ["dawn"]},
            {"value": 1020, "name": "snorm16 texture formats", "tags": ["dawn"]},
            {"value": 1021, "name": "multi planar format extended usages", "tags": ["dawn"]},
            {"value": 1022, "name": "multi planar format p010", "tags": ["dawn"]},
            {"value": 1023, "name": "host mapped pointer", "tags": ["dawn"]},
            {"value": 1024, "name": "multi planar render targets", "tags": ["dawn"]},
            {"value": 1025, "name": "multi planar format nv12a", "tags": ["dawn"]},
            {"value": 1026, "name": "framebuffer fetch", "tags": ["dawn"]},
            {"value": 1027, "name": "buffer map extended usages", "tags": ["dawn"]},
            {"value": 1028, "name": "adapter properties memory heaps", "tags": ["dawn"]},
            {"value": 1029, "name": "adapter properties D3D", "tags": ["dawn"]},
            {"value": 1030, "name": "adapter properties vk", "tags": ["dawn"]},
            {"value": 1031, "name": "r8 unorm storage", "tags": ["dawn"]},
            {"value": 1032, "name": "format capabilities", "tags": ["dawn"]},
            {"value": 1033, "name": "drm format capabilities", "tags": ["dawn"]},
            {"value": 1034, "name": "norm16 texture formats", "tags": ["dawn"]},
            {"value": 1035, "name": "multi planar format nv16", "tags": ["dawn"]},
            {"value": 1036, "name": "multi planar format nv24", "tags": ["dawn"]},
            {"value": 1037, "name": "multi planar format p210", "tags": ["dawn"]},
            {"value": 1038, "name": "multi planar format p410", "tags": ["dawn"]},

            {"value": 1100, "name": "shared texture memory vk dedicated allocation", "tags": ["dawn", "native"]},
            {"value": 1101, "name": "shared texture memory a hardware buffer", "tags": ["dawn", "native"]},
            {"value": 1102, "name": "shared texture memory dma buf", "tags": ["dawn", "native"]},
            {"value": 1103, "name": "shared texture memory opaque FD", "tags": ["dawn", "native"]},
            {"value": 1104, "name": "shared texture memory zircon handle", "tags": ["dawn", "native"]},
            {"value": 1105, "name": "shared texture memory DXGI shared handle", "tags": ["dawn", "native"]},
            {"value": 1106, "name": "shared texture memory D3D11 texture 2D", "tags": ["dawn", "native"]},
            {"value": 1107, "name": "shared texture memory IO surface", "tags": ["dawn", "native"]},
            {"value": 1108, "name": "shared texture memory EGL image", "tags": ["dawn", "native"]},
            {"value": 1200, "name": "shared fence vk semaphore opaque FD", "tags": ["dawn", "native"]},
            {"value": 1201, "name": "shared fence vk semaphore sync FD", "tags": ["dawn", "native"]},
            {"value": 1202, "name": "shared fence vk semaphore zircon handle", "tags": ["dawn", "native"]},
            {"value": 1203, "name": "shared fence DXGI shared handle", "tags": ["dawn", "native"]},
            {"value": 1204, "name": "shared fence MTL shared event", "tags": ["dawn", "native"]},
            {"value": 1205, "name": "shared buffer memory D3D12 resource", "tags": ["dawn", "native"]},
            {"value": 1206, "name": "static samplers", "tags": ["dawn"]},
            {"value": 1207, "name": "y cb cr vulkan samplers", "tags": ["dawn"]},
            {"value": 1208, "name": "shader module compilation options", "tags": ["dawn"]},

            {"value": 1209, "name": "dawn load resolve texture", "tags": ["dawn"]}
        ]
    },
    "filter mode": {
        "category": "enum",
        "values": [
            {"value": 0, "name": "undefined", "jsrepr": "undefined"},
            {"value": 1, "name": "nearest"},
            {"value": 2, "name": "linear"}
        ]
    },
    "float": {
        "category": "native"
    },
    "format capabilities": {
      "category": "structure",
      "tags": ["dawn"],
      "extensible": "out",
      "members": []
    },
    "drm format capabilities": {
      "category": "structure",
      "tags": ["dawn"],
      "chained": "out",
      "chain roots": ["format capabilities"],
      "members": [
          {"name": "properties count", "type": "size_t"},
          {"name": "properties", "type": "drm format properties", "annotation": "const*", "length": "properties count"}
      ]
    },
    "drm format properties": {
      "category": "structure",
      "tags": ["dawn"],
      "members": [
          {"name": "modifier", "type": "uint64_t"},
          {"name": "modifier plane count", "type": "uint32_t"}
      ]
    },
    "front face": {
        "category": "enum",
        "values": [
            {"value": 0, "name": "undefined", "jsrepr": "undefined"},
            {"value": 1, "name": "CCW"},
            {"value": 2, "name": "CW"}
        ]
    },
    "image copy buffer": {
        "category": "structure",
        "members": [
            {"name": "layout", "type": "texture data layout"},
            {"name": "buffer", "type": "buffer"}
        ]
    },
    "image copy texture": {
        "category": "structure",
        "members": [
            {"name": "texture", "type": "texture"},
            {"name": "mip level", "type": "uint32_t", "default": "0"},
            {"name": "origin", "type": "origin 3D"},
            {"name": "aspect", "type": "texture aspect", "default": "all"}
        ]
    },
    "image copy external texture": {
        "category": "structure",
        "extensible": "in",
        "tags": ["dawn"],
        "members": [
            {"name": "external texture", "type": "external texture"},
            {"name": "origin", "type": "origin 3D"},
            {"name": "natural size", "type": "extent 2D"}
        ]
    },
    "index format": {
        "category": "enum",
        "values": [
            {"value": 0, "name": "undefined", "jsrepr": "undefined"},
            {"value": 1, "name": "uint16"},
            {"value": 2, "name": "uint32"}
        ]
    },
    "instance": {
        "category": "object",
        "no autolock": true,
        "methods": [
            {
                "name": "create surface",
                "returns": "surface",
                "args": [
                    {"name": "descriptor", "type": "surface descriptor", "annotation": "const*"}
                ]
            },
            {
                "name": "process events"
            },
            {
                "name": "wait any",
                "returns": "wait status",
                "args": [
                    {"name": "future count", "type": "size_t"},
                    {"name": "futures", "type": "future wait info", "annotation": "*", "length": "future count"},
                    {"name": "timeout NS", "type": "uint64_t"}
                ]
            },
            {
                "name": "request adapter",
                "args": [
                    {"name": "options", "type": "request adapter options", "annotation": "const*", "optional": true, "no_default": true},
                    {"name": "callback", "type": "request adapter callback"},
                    {"name": "userdata", "type": "void *"}
                ]
            },
            {
                "name": "request adapter f",
                "_comment": "TODO(crbug.com/dawn/2021): This is dawn/emscripten-only until we rename it to replace the old API. See bug for details.",
                "tags": ["dawn", "emscripten"],
                "returns": "future",
                "args": [
                    {"name": "options", "type": "request adapter options", "annotation": "const*", "optional": true, "no_default": true},
                    {"name": "callback info", "type": "request adapter callback info"}
                ]
            },
            {
                "name": "request adapter 2",
                "_comment": "TODO(crbug.com/dawn/2021): This is dawn/emscripten-only until we rename it to replace the old API. See bug for details.",
                "tags": ["dawn", "emscripten"],
                "returns": "future",
                "args": [
                    {"name": "options", "type": "request adapter options", "annotation": "const*", "optional": true, "no_default": true},
                    {"name": "callback info", "type": "request adapter callback info 2"}
                ]
            },
            {
                "name": "has WGSL language feature",
                "returns": "bool",
                "args": [
                    {"name": "feature", "type": "WGSL feature name"}
                ]
            },
            {
                "name": "enumerate WGSL language features",
                "returns": "size_t",
                "args": [
                    {"name": "features", "type": "WGSL feature name", "annotation": "*"}
                ]
            }
        ]
    },
    "callback mode": {
        "category": "enum",
        "emscripten_no_enum_table": true,
        "values": [
            {"value": 1, "name": "wait any only"},
            {"value": 2, "name": "allow process events"},
            {"value": 3, "name": "allow spontaneous"}
        ]
    },
    "future": {
        "category": "structure",
        "members": [
            {"name": "id", "type": "uint64_t"}
        ]
    },
    "wait status": {
        "category": "enum",
        "_comment": "TODO(crbug.com/dawn/2053): This could possibly be [[nodiscard]].",
        "emscripten_no_enum_table": true,
        "values": [
            {"value": 0, "name": "success"},
            {"value": 1, "name": "timed out"},
            {"value": 2, "name": "unsupported timeout"},
            {"value": 3, "name": "unsupported count"},
            {"value": 4, "name": "unsupported mixed sources"},
            {"value": 5, "name": "unknown"}
        ]
    },
    "future wait info": {
        "category": "structure",
        "members": [
            {"name": "future", "type": "future"},
            {"name": "completed", "type": "bool", "default": "false"}
        ]
    },
    "instance features": {
        "category": "structure",
        "extensible": "in",
        "members": [
            {"name": "timed wait any enable", "type": "bool", "default": "false"},
            {"name": "timed wait any max count", "type": "size_t", "default": "0"}
        ]
    },
    "instance descriptor": {
        "category": "structure",
        "extensible": "in",
        "members": [
            {"name": "features", "type": "instance features"}
        ]
    },
    "get instance features": {
        "category": "function",
        "_comment": "TODO(crbug.com/dawn/1987): Figure out how to return error codes for functions like this (https://github.com/webgpu-native/webgpu-headers/issues/115).",
        "returns": "bool",
        "args": [
            {"name": "features", "type": "instance features", "annotation": "*"}
        ]
    },
    "dawn wire WGSL control": {
        "category": "structure",
        "tags": ["dawn"],
        "chained": "in",
        "chain roots": ["instance descriptor"],
        "members": [
            {"name": "enable experimental", "type": "bool", "default": "false"},
            {"name": "enable unsafe", "type": "bool", "default": "false"},
            {"name": "enable testing", "type": "bool", "default": "false"}
        ]
    },
    "vertex attribute": {
        "category": "structure",
        "extensible": false,
        "members": [
            {"name": "format", "type": "vertex format"},
            {"name": "offset", "type": "uint64_t"},
            {"name": "shader location", "type": "uint32_t"}
        ]
    },
    "vertex buffer layout": {
        "category": "structure",
        "extensible": false,
        "members": [
            {"name": "array stride", "type": "uint64_t"},
            {"name": "step mode", "type": "vertex step mode", "default": "vertex"},
            {"name": "attribute count", "type": "size_t"},
            {"name": "attributes", "type": "vertex attribute", "annotation": "const*", "length": "attribute count"}
        ]
    },
    "vertex step mode": {
        "category": "enum",
        "values": [
            {"value": 0, "name": "undefined", "jsrepr": "undefined"},
            {"value": 1, "name": "vertex buffer not used"},
            {"value": 2, "name": "vertex"},
            {"value": 3, "name": "instance"}
        ]
    },
    "load op": {
        "category": "enum",
        "values": [
            {"value": 0, "name": "undefined", "jsrepr": "undefined"},
            {"value": 1, "name": "clear"},
            {"value": 2, "name": "load"},
            {"value": 3, "name": "expand resolve texture", "tags": ["dawn"]}
        ]
    },
    "map mode": {
        "category": "bitmask",
        "values": [
            {"value": 0, "name": "none"},
            {"value": 1, "name": "read"},
            {"value": 2, "name": "write"}
        ]
    },
    "mipmap filter mode": {
        "category": "enum",
        "values": [
            {"value": 0, "name": "undefined", "jsrepr": "undefined"},
            {"value": 1, "name": "nearest"},
            {"value": 2, "name": "linear"}
        ]
    },
    "store op": {
        "category": "enum",
        "values": [
            {"value": 0, "name": "undefined", "jsrepr": "undefined"},
            {"value": 1, "name": "store"},
            {"value": 2, "name": "discard"}
        ]
    },
    "origin 3D": {
        "category": "structure",
        "members": [
            {"name": "x", "type": "uint32_t", "default": "0"},
            {"name": "y", "type": "uint32_t", "default": "0"},
            {"name": "z", "type": "uint32_t", "default": "0"}
        ]
    },
    "origin 2D": {
        "category": "structure",
        "tags": ["dawn"],
        "members": [
            {"name": "x", "type": "uint32_t", "default": "0"},
            {"name": "y", "type": "uint32_t", "default": "0"}
        ]
    },
    "pipeline layout": {
        "category": "object",
        "methods": [
            {
                "name": "set label",
                "returns": "void",
                "args": [
                    {"name": "label", "type": "char", "annotation": "const*", "length": "strlen"}
                ]
            }
        ]
    },
    "pipeline layout descriptor": {
        "category": "structure",
        "extensible": "in",
        "members": [
            {"name": "label", "type": "char", "annotation": "const*", "length": "strlen", "optional": true},
            {"name": "bind group layout count", "type": "size_t"},
            {"name": "bind group layouts", "type": "bind group layout", "annotation": "const*", "length": "bind group layout count"}
        ]
    },
    "pipeline layout pixel local storage": {
        "category": "structure",
        "tags": ["dawn"],
        "chained": "in",
        "chain roots": ["pipeline layout descriptor"],
        "members": [
            {"name": "total pixel local storage size", "type": "uint64_t"},
            {"name": "storage attachment count", "type": "size_t", "default": 0},
            {"name": "storage attachments", "type": "pipeline layout storage attachment", "annotation": "const*", "length": "storage attachment count"}
        ]
    },
    "pipeline layout storage attachment": {
        "category": "structure",
        "tags": ["dawn"],
        "extensible": "in",
        "members": [
            {"name": "offset", "type": "uint64_t", "default": 0},
            {"name": "format", "type": "texture format"}
        ]
    },
    "power preference": {
        "category": "enum",
        "values": [
            {"value": 0, "name": "undefined", "jsrepr": "undefined"},
            {"value": 1, "name": "low power"},
            {"value": 2, "name": "high performance"}
        ]
    },
    "present mode": {
        "category": "enum",
        "emscripten_no_enum_table": true,
        "values": [
            {"value": 0, "name": "fifo"},
            {"value": 1, "name": "fifo relaxed"},
            {"value": 2, "name": "immediate"},
            {"value": 3, "name": "mailbox"}
        ]
    },
    "programmable stage descriptor": {
        "category": "structure",
        "extensible": "in",
        "members": [
            {"name": "module", "type": "shader module"},
            {"name": "entry point", "type": "char", "annotation": "const*", "length": "strlen", "optional": true},
            {"name": "constant count", "type": "size_t", "default": 0},
            {"name": "constants", "type": "constant entry", "annotation": "const*", "length": "constant count"}
        ]
    },
    "primitive topology": {
        "category": "enum",
        "values": [
            {"value": 0, "name": "undefined", "jsrepr": "undefined"},
            {"value": 1, "name": "point list"},
            {"value": 2, "name": "line list"},
            {"value": 3, "name": "line strip"},
            {"value": 4, "name": "triangle list"},
            {"value": 5, "name": "triangle strip"}
        ]
    },
    "query set": {
        "category": "object",
        "methods": [
            {
                "name": "set label",
                "returns": "void",
                "args": [
                    {"name": "label", "type": "char", "annotation": "const*", "length": "strlen"}
                ]
            },
            {
                "name": "get type",
                "returns": "query type"
            },
            {
                "name": "get count",
                "returns": "uint32_t"
            },
            {
                "name": "destroy"
            }
        ]
    },
    "query set descriptor": {
        "category": "structure",
        "extensible": "in",
        "members": [
            {"name": "label", "type": "char", "annotation": "const*", "length": "strlen", "optional": true},
            {"name": "type", "type": "query type"},
            {"name": "count", "type": "uint32_t"}
        ]
    },
    "query type": {
        "category": "enum",
        "values": [
            {"value": 1, "name": "occlusion"},
            {"value": 2, "name": "timestamp"}
        ]
    },
    "queue": {
        "category": "object",
        "methods": [
            {
                "name": "submit",
                "args": [
                    {"name": "command count", "type": "size_t"},
                    {"name": "commands", "type": "command buffer", "annotation": "const*", "length": "command count"}
                ]
            },
            {
                "name": "on submitted work done",
                "tags": ["emscripten"],
                "args": [
                    {"name": "signal value", "type": "uint64_t"},
                    {"name": "callback", "type": "queue work done callback"},
                    {"name": "userdata", "type": "void *"}
                ]
            },
            {
                "name": "on submitted work done",
                "tags": ["dawn", "upstream"],
                "args": [
                    {"name": "callback", "type": "queue work done callback"},
                    {"name": "userdata", "type": "void *"}
                ]
            },
            {
                "name": "on submitted work done f",
                "_comment": "TODO(crbug.com/dawn/2021): This is dawn/emscripten-only until we rename it to replace the old API. See bug for details.",
                "tags": ["dawn", "emscripten"],
                "returns": "future",
                "args": [
                    {"name": "callback info", "type": "queue work done callback info"}
                ]
            },
            {
                "name": "write buffer",
                "args": [
                    {"name": "buffer", "type": "buffer"},
                    {"name": "buffer offset", "type": "uint64_t"},
                    {"name": "data", "type": "void", "annotation": "const*", "length": "size"},
                    {"name": "size", "type": "size_t"}
                ]
            },
            {
                "name": "write texture",
                "args": [
                    {"name": "destination", "type": "image copy texture", "annotation": "const*"},
                    {"name": "data", "type": "void", "annotation": "const*", "length": "data size"},
                    {"name": "data size", "type": "size_t"},
                    {"name": "data layout", "type": "texture data layout", "annotation": "const*"},
                    {"name": "write size", "type": "extent 3D", "annotation": "const*"}
                ]
            },
            {
                "name": "copy texture for browser",
                "extensible": "in",
                "tags": ["dawn"],
                "args": [
                    {"name": "source", "type": "image copy texture", "annotation": "const*"},
                    {"name": "destination", "type": "image copy texture", "annotation": "const*"},
                    {"name": "copy size", "type": "extent 3D", "annotation": "const*"},
                    {"name": "options", "type": "copy texture for browser options", "annotation": "const*"}
                ]
            },
            {
                "name": "copy external texture for browser",
                "extensible": "in",
                "tags": ["dawn"],
                "args": [
                    {"name": "source", "type": "image copy external texture", "annotation": "const*"},
                    {"name": "destination", "type": "image copy texture", "annotation": "const*"},
                    {"name": "copy size", "type": "extent 3D", "annotation": "const*"},
                    {"name": "options", "type": "copy texture for browser options", "annotation": "const*"}
                ]
            },
            {
                "name": "set label",
                "returns": "void",
                "args": [
                    {"name": "label", "type": "char", "annotation": "const*", "length": "strlen"}
                ]
            }
        ]
    },
    "queue descriptor": {
        "category": "structure",
        "extensible": "in",
        "members": [
            {"name": "label", "type": "char", "annotation": "const*", "length": "strlen", "optional": true}
        ]
    },
    "queue work done callback": {
        "category": "function pointer",
        "args": [
            {"name": "status", "type": "queue work done status"},
            {"name": "userdata", "type": "void *"}
        ]
    },
    "queue work done callback info": {
        "category": "structure",
        "extensible": "in",
        "members": [
            {"name": "mode", "type": "callback mode"},
            {"name": "callback", "type": "queue work done callback"},
            {"name": "userdata", "type": "void *"}
        ]
    },
    "queue work done status": {
        "category": "enum",
        "emscripten_no_enum_table": true,
        "values": [
            {"value": 0, "name": "success"},
            {"value": 1, "name": "instance dropped"},
            {"value": 2, "name": "error"},
            {"value": 3, "name": "unknown"},
            {"value": 4, "name": "device lost"}
        ]
    },

    "render bundle": {
        "category": "object",
        "methods": [
            {
                "name": "set label",
                "returns": "void",
                "args": [
                    {"name": "label", "type": "char", "annotation": "const*", "length": "strlen"}
                ]
            }
        ]
    },

    "render bundle encoder": {
        "category": "object",
        "no autolock": true,
        "methods": [
            {
                "name": "set pipeline",
                "args": [
                    {"name": "pipeline", "type": "render pipeline"}
                ]
            },
            {
                "name": "set bind group",
                "args": [
                    {"name": "group index", "type": "uint32_t"},
                    {"name": "group", "type": "bind group", "optional": true},
                    {"name": "dynamic offset count", "type": "size_t", "default": "0"},
                    {"name": "dynamic offsets", "type": "uint32_t", "annotation": "const*", "length": "dynamic offset count", "default": "nullptr"}
                ]
            },
            {
                "name": "draw",
                "args": [
                    {"name": "vertex count", "type": "uint32_t"},
                    {"name": "instance count", "type": "uint32_t", "default": "1"},
                    {"name": "first vertex", "type": "uint32_t", "default": "0"},
                    {"name": "first instance", "type": "uint32_t",  "default": "0"}
                ]
            },
            {
                "name": "draw indexed",
                "args": [
                    {"name": "index count", "type": "uint32_t"},
                    {"name": "instance count", "type": "uint32_t", "default": "1"},
                    {"name": "first index", "type": "uint32_t", "default": "0"},
                    {"name": "base vertex", "type": "int32_t", "default": "0"},
                    {"name": "first instance", "type": "uint32_t", "default": "0"}
                ]
            },
            {
              "name": "draw indirect",
              "args": [
                    {"name": "indirect buffer", "type": "buffer"},
                    {"name": "indirect offset", "type": "uint64_t"}
              ]
            },
            {
              "name": "draw indexed indirect",
              "args": [
                    {"name": "indirect buffer", "type": "buffer"},
                    {"name": "indirect offset", "type": "uint64_t"}
              ]
            },
            {
                "name": "insert debug marker",
                "args": [
                    {"name": "marker label", "type": "char", "annotation": "const*", "length": "strlen"}
                ]
            },
            {
                "name": "pop debug group",
                "args": []
            },
            {
                "name": "push debug group",
                "args": [
                    {"name": "group label", "type": "char", "annotation": "const*", "length": "strlen"}
                ]
            },
            {
                "name": "set vertex buffer",
                "args": [
                    {"name": "slot", "type": "uint32_t"},
                    {"name": "buffer", "type": "buffer", "optional": true},
                    {"name": "offset", "type": "uint64_t", "default": "0"},
                    {"name": "size", "type": "uint64_t", "default": "WGPU_WHOLE_SIZE"}
                ]
            },
            {
                "name": "set index buffer",
                "args": [
                    {"name": "buffer", "type": "buffer"},
                    {"name": "format", "type": "index format"},
                    {"name": "offset", "type": "uint64_t", "default": "0"},
                    {"name": "size", "type": "uint64_t", "default": "WGPU_WHOLE_SIZE"}
                ]
            },
            {
                "name": "finish",
                "returns": "render bundle",
                "args": [
                    {"name": "descriptor", "type": "render bundle descriptor", "annotation": "const*", "optional": true}
                ]
            },
            {
                "name": "set label",
                "returns": "void",
                "args": [
                    {"name": "label", "type": "char", "annotation": "const*", "length": "strlen"}
                ]
            }
        ]
    },

    "render bundle descriptor": {
        "category": "structure",
        "extensible": "in",
        "members": [
            {"name": "label", "type": "char", "annotation": "const*", "length": "strlen", "optional": true}
        ]
    },

    "render bundle encoder descriptor": {
        "category": "structure",
        "extensible": "in",
        "members": [
            {"name": "label", "type": "char", "annotation": "const*", "length": "strlen", "optional": true},
            {"name": "color format count", "type": "size_t"},
            {"name": "color formats", "type": "texture format", "annotation": "const*", "length": "color format count"},
            {"name": "depth stencil format", "type": "texture format", "default": "undefined"},
            {"name": "sample count", "type": "uint32_t", "default": "1"},
            {"name": "depth read only", "type": "bool", "default": "false"},
            {"name": "stencil read only", "type": "bool", "default": "false"}
        ]
    },

    "render pass color attachment": {
        "category": "structure",
        "extensible": "in",
        "members": [
            {"name": "view", "type": "texture view", "optional": true},
            {"name": "depth slice", "type": "uint32_t", "default": "WGPU_DEPTH_SLICE_UNDEFINED"},
            {"name": "resolve target", "type": "texture view", "optional": true},
            {"name": "load op", "type": "load op"},
            {"name": "store op", "type": "store op"},
            {"name": "clear value", "type": "color"}
        ]
    },
    "dawn render pass color attachment render to single sampled": {
        "tags": ["dawn"],
        "category": "structure",
        "chained": "in",
        "chain roots": ["render pass color attachment"],
        "members": [
            {"name": "implicit sample count", "type": "uint32_t", "default": 1}
        ]
    },
    "render pass depth stencil attachment": {
        "category": "structure",
        "members": [
            {"name": "view", "type": "texture view"},
            {"name": "depth load op", "type": "load op", "default": "undefined"},
            {"name": "depth store op", "type": "store op", "default": "undefined"},
            {"name": "depth clear value", "type": "float", "default": "NAN"},
            {"name": "depth read only", "type": "bool", "default": "false"},
            {"name": "stencil load op", "type": "load op", "default": "undefined"},
            {"name": "stencil store op", "type": "store op", "default": "undefined"},
            {"name": "stencil clear value", "type": "uint32_t", "default": "0"},
            {"name": "stencil read only", "type": "bool", "default": "false"}
        ]
    },

    "render pass descriptor": {
        "category": "structure",
        "extensible": "in",
        "members": [
            {"name": "label", "type": "char", "annotation": "const*", "length": "strlen", "optional": true},
            {"name": "color attachment count", "type": "size_t"},
            {"name": "color attachments", "type": "render pass color attachment", "annotation": "const*", "length": "color attachment count"},
            {"name": "depth stencil attachment", "type": "render pass depth stencil attachment", "annotation": "const*", "optional": true},
            {"name": "occlusion query set", "type": "query set", "optional": true},
            {"name": "timestamp writes", "type": "render pass timestamp writes", "annotation": "const*", "optional": true}
        ]
    },
    "render pass descriptor max draw count": {
        "category": "structure",
        "chained": "in",
        "chain roots": ["render pass descriptor"],
        "members": [
            {"name": "max draw count", "type": "uint64_t", "default": 50000000}
        ]
    },
    "render pass pixel local storage": {
        "category": "structure",
        "tags": ["dawn"],
        "chained": "in",
        "chain roots": ["render pass descriptor"],
        "members": [
            {"name": "total pixel local storage size", "type": "uint64_t"},
            {"name": "storage attachment count", "type": "size_t", "default": 0},
            {"name": "storage attachments", "type": "render pass storage attachment", "annotation": "const*", "length": "storage attachment count"}
        ]
    },
    "render pass storage attachment": {
        "category": "structure",
        "tags": ["dawn"],
        "extensible": "in",
        "members": [
            {"name": "offset", "type": "uint64_t", "default": 0},
            {"name": "storage", "type": "texture view"},
            {"name": "load op", "type": "load op"},
            {"name": "store op", "type": "store op"},
            {"name": "clear value", "type": "color"}
        ]
    },
    "render pass encoder": {
        "category": "object",
        "no autolock": true,
        "methods": [
            {
                "name": "set pipeline",
                "args": [
                    {"name": "pipeline", "type": "render pipeline"}
                ]
            },
            {
                "name": "set bind group",
                "args": [
                    {"name": "group index", "type": "uint32_t"},
                    {"name": "group", "type": "bind group", "optional": true},
                    {"name": "dynamic offset count", "type": "size_t", "default": "0"},
                    {"name": "dynamic offsets", "type": "uint32_t", "annotation": "const*", "length": "dynamic offset count", "default": "nullptr"}
                ]
            },
            {
                "name": "draw",
                "args": [
                    {"name": "vertex count", "type": "uint32_t"},
                    {"name": "instance count", "type": "uint32_t", "default": "1"},
                    {"name": "first vertex", "type": "uint32_t", "default": "0"},
                    {"name": "first instance", "type": "uint32_t",  "default": "0"}
                ]
            },
            {
                "name": "draw indexed",
                "args": [
                    {"name": "index count", "type": "uint32_t"},
                    {"name": "instance count", "type": "uint32_t", "default": "1"},
                    {"name": "first index", "type": "uint32_t", "default": "0"},
                    {"name": "base vertex", "type": "int32_t", "default": "0"},
                    {"name": "first instance", "type": "uint32_t", "default": "0"}
                ]
            },
            {
              "name": "draw indirect",
              "args": [
                    {"name": "indirect buffer", "type": "buffer"},
                    {"name": "indirect offset", "type": "uint64_t"}
              ]
            },
            {
              "name": "draw indexed indirect",
              "args": [
                    {"name": "indirect buffer", "type": "buffer"},
                    {"name": "indirect offset", "type": "uint64_t"}
              ]
            },
            {
              "name": "execute bundles",
              "args": [
                  {"name": "bundle count", "type": "size_t"},
                  {"name": "bundles", "type": "render bundle", "annotation": "const*", "length": "bundle count"}
              ]
            },
            {
                "name": "insert debug marker",
                "args": [
                    {"name": "marker label", "type": "char", "annotation": "const*", "length": "strlen"}
                ]
            },
            {
                "name": "pop debug group",
                "args": []
            },
            {
                "name": "push debug group",
                "args": [
                    {"name": "group label", "type": "char", "annotation": "const*", "length": "strlen"}
                ]
            },
            {
                "name": "set stencil reference",
                "args": [
                    {"name": "reference", "type": "uint32_t"}
                ]
            },
            {
                "name": "set blend constant",
                "args": [
                    {"name": "color", "type": "color", "annotation": "const*"}
                ]
            },
            {
                "name": "set viewport",
                "args": [
                    {"name": "x", "type": "float"},
                    {"name": "y", "type": "float"},
                    {"name": "width", "type": "float"},
                    {"name": "height", "type": "float"},
                    {"name": "min depth", "type": "float"},
                    {"name": "max depth", "type": "float"}
                ]
            },
            {
                "name": "set scissor rect",
                "args": [
                    {"name": "x", "type": "uint32_t"},
                    {"name": "y", "type": "uint32_t"},
                    {"name": "width", "type": "uint32_t"},
                    {"name": "height", "type": "uint32_t"}
                ]
            },
            {
                "name": "set vertex buffer",
                "args": [
                    {"name": "slot", "type": "uint32_t"},
                    {"name": "buffer", "type": "buffer", "optional": true},
                    {"name": "offset", "type": "uint64_t", "default": "0"},
                    {"name": "size", "type": "uint64_t", "default": "WGPU_WHOLE_SIZE"}
                ]
            },
            {
                "name": "set index buffer",
                "args": [
                    {"name": "buffer", "type": "buffer"},
                    {"name": "format", "type": "index format"},
                    {"name": "offset", "type": "uint64_t", "default": "0"},
                    {"name": "size", "type": "uint64_t", "default": "WGPU_WHOLE_SIZE"}
                ]
            },
            {
                "name": "begin occlusion query",
                "args": [
                    {"name": "query index", "type": "uint32_t"}
                ]
            },
            {
                "name": "end occlusion query"
            },
            {
                "name": "write timestamp",
                "tags": ["emscripten", "dawn"],
                "args": [
                    {"name": "query set", "type": "query set"},
                    {"name": "query index", "type": "uint32_t"}
                ]
            },
            {
                "name": "pixel local storage barrier",
                "tags": ["dawn"]
            },
            {
                "name": "end"
            },
            {
                "name": "set label",
                "returns": "void",
                "args": [
                    {"name": "label", "type": "char", "annotation": "const*", "length": "strlen"}
                ]
            }
        ]
    },
    "render pass timestamp writes": {
        "category": "structure",
        "members": [
            {"name": "query set", "type": "query set"},
            {"name": "beginning of pass write index", "type": "uint32_t", "default": "WGPU_QUERY_SET_INDEX_UNDEFINED"},
            {"name": "end of pass write index", "type": "uint32_t", "default": "WGPU_QUERY_SET_INDEX_UNDEFINED"}
        ]
    },
    "render pipeline": {
        "category": "object",
        "methods": [
            {
                "name": "get bind group layout",
                "returns": "bind group layout",
                "args": [
                    {"name": "group index", "type": "uint32_t"}
                ]
            },
            {
                "name": "set label",
                "returns": "void",
                "args": [
                    {"name": "label", "type": "char", "annotation": "const*", "length": "strlen"}
                ]
            }

        ]
    },

    "request device callback": {
        "category": "function pointer",
        "_comment": "crbug.com/1234617: Revisit optional status of device once requestDevice can return lost devices",
        "args": [
            {"name": "status", "type": "request device status"},
            {"name": "device", "type": "device", "optional": true},
            {"name": "message", "type": "char", "annotation": "const*", "length": "strlen", "optional": true},
            {"name": "userdata", "type": "void *"}
        ]
    },
    "request device callback info": {
         "category": "structure",
         "extensible": "in",
         "members": [
            {"name": "mode", "type": "callback mode"},
            {"name": "callback", "type": "request device callback"},
            {"name": "userdata", "type": "void *"}
         ]
    },

    "request device status": {
        "category": "enum",
        "emscripten_no_enum_table": true,
        "values": [
            {"value": 0, "name": "success"},
            {"value": 1, "name": "instance dropped"},
            {"value": 2, "name": "error"},
            {"value": 3, "name": "unknown"}
        ]
    },

    "vertex state": {
        "category": "structure",
        "extensible": "in",
        "members": [
            {"name": "module", "type": "shader module"},
            {"name": "entry point", "type": "char", "annotation": "const*", "length": "strlen", "optional": true},
            {"name": "constant count", "type": "size_t", "default": 0},
            {"name": "constants", "type": "constant entry", "annotation": "const*", "length": "constant count"},
            {"name": "buffer count", "type": "size_t", "default": 0},
            {"name": "buffers", "type": "vertex buffer layout", "annotation": "const*", "length": "buffer count"}
        ]
    },

    "primitive state": {
        "category": "structure",
        "extensible": "in",
        "members": [
            {"name": "topology", "type": "primitive topology", "default": "triangle list"},
            {"name": "strip index format", "type": "index format", "default": "undefined"},
            {"name": "front face", "type": "front face", "default": "CCW"},
            {"name": "cull mode", "type": "cull mode", "default": "none"}
        ]
    },

    "primitive depth clip control": {
        "category": "structure",
        "chained": "in",
        "chain roots": ["primitive state"],
        "members": [
            {"name": "unclipped depth", "type": "bool", "default": "false"}
        ]
    },

    "depth stencil state": {
        "category": "structure",
        "extensible": "in",
        "members": [
            {"name": "format", "type": "texture format"},
            {"name": "depth write enabled", "type": "bool", "default": "false"},
            {"name": "depth compare", "type": "compare function", "default": "undefined"},
            {"name": "stencil front", "type": "stencil face state"},
            {"name": "stencil back", "type": "stencil face state"},
            {"name": "stencil read mask", "type": "uint32_t", "default": "0xFFFFFFFF"},
            {"name": "stencil write mask", "type": "uint32_t", "default": "0xFFFFFFFF"},
            {"name": "depth bias", "type": "int32_t", "default": "0"},
            {"name": "depth bias slope scale", "type": "float", "default": "0.0f"},
            {"name": "depth bias clamp", "type": "float", "default": "0.0f"}
        ]
    },

    "depth stencil state depth write defined dawn": {
        "tags": ["dawn"],
        "category": "structure",
        "chained": "in",
        "chain roots": ["depth stencil state"],
        "members": [
            {"name": "depth write defined", "type": "bool"}
        ]
    },

    "multisample state": {
        "category": "structure",
        "extensible": "in",
        "members": [
            {"name": "count", "type": "uint32_t", "default": "1"},
            {"name": "mask", "type": "uint32_t", "default": "0xFFFFFFFF"},
            {"name": "alpha to coverage enabled", "type": "bool", "default": "false"}
        ]
    },

    "dawn multisample state render to single sampled": {
        "tags": ["dawn", "deprecated"],
        "category": "structure",
        "chained": "in",
        "chain roots": ["multisample state"],
        "members": [
            {"name": "enabled", "type": "bool", "default": "false"}
        ]
    },

    "fragment state": {
        "category": "structure",
        "extensible": "in",
        "members": [
            {"name": "module", "type": "shader module"},
            {"name": "entry point", "type": "char", "annotation": "const*", "length": "strlen", "optional": true},
            {"name": "constant count", "type": "size_t", "default": 0},
            {"name": "constants", "type": "constant entry", "annotation": "const*", "length": "constant count"},
            {"name": "target count", "type": "size_t"},
            {"name": "targets", "type": "color target state", "annotation": "const*", "length": "target count"}
        ]
    },
    "color target state": {
        "category": "structure",
        "extensible": "in",
        "members": [
            {"name": "format", "type": "texture format"},
            {"name": "blend", "type": "blend state", "annotation": "const*", "optional": true},
            {"name": "write mask", "type": "color write mask", "default": "all"}
        ]
    },
    "color target state expand resolve texture dawn": {
        "tags": ["dawn"],
        "category": "structure",
        "chained": "in",
        "chain roots": ["color target state"],
        "members": [
            {"name": "enabled", "type": "bool", "default": "false"}
        ]
    },
    "blend state": {
        "category": "structure",
        "extensible": false,
        "members": [
            {"name": "color", "type": "blend component"},
            {"name": "alpha", "type": "blend component"}
        ]
    },

    "render pipeline descriptor": {
        "category": "structure",
        "extensible": "in",
        "members": [
            {"name": "label", "type": "char", "annotation": "const*", "length": "strlen", "optional": true},
            {"name": "layout", "type": "pipeline layout", "optional": true},
            {"name": "vertex", "type": "vertex state"},
            {"name": "primitive", "type": "primitive state"},
            {"name": "depth stencil", "type": "depth stencil state", "annotation": "const*", "optional": true},
            {"name": "multisample", "type": "multisample state"},
            {"name": "fragment", "type": "fragment state", "annotation": "const*", "optional": true}
        ]
    },

    "sampler": {
        "category": "object",
        "methods": [
            {
                "name": "set label",
                "returns": "void",
                "args": [
                    {"name": "label", "type": "char", "annotation": "const*", "length": "strlen"}
                ]
            }
        ]
    },
    "sampler descriptor": {
        "category": "structure",
        "extensible": "in",
        "members": [
            {"name": "label", "type": "char", "annotation": "const*", "length": "strlen", "optional": true},
            {"name": "address mode u", "type": "address mode", "default": "clamp to edge"},
            {"name": "address mode v", "type": "address mode", "default": "clamp to edge"},
            {"name": "address mode w", "type": "address mode", "default": "clamp to edge"},
            {"name": "mag filter", "type": "filter mode", "default": "nearest"},
            {"name": "min filter", "type": "filter mode", "default": "nearest"},
            {"name": "mipmap filter", "type": "mipmap filter mode", "default": "nearest"},
            {"name": "lod min clamp", "type": "float", "default": "0.0f"},
            {"name": "lod max clamp", "type": "float", "default": "32.0f"},
            {"name": "compare", "type": "compare function", "default": "undefined"},
            {"name": "max anisotropy", "type": "uint16_t", "default": "1"}
        ]
    },
    "shader module": {
        "category": "object",
        "methods": [
            {
                "name": "get compilation info",
                "args": [
                    {"name": "callback", "type": "compilation info callback"},
                    {"name": "userdata", "type": "void *"}
                ]
            },
            {
                "name": "get compilation info f",
                "_comment": "TODO(crbug.com/dawn/2021): This is dawn/emscripten-only until we rename it to replace the old API. See bug for details.",
                "tags": ["dawn", "emscripten"],
                "returns": "future",
                "args": [
                    {"name": "callback info", "type": "compilation info callback info"}
                ]
            },
            {
                "name": "set label",
                "returns": "void",
                "args": [
                    {"name": "label", "type": "char", "annotation": "const*", "length": "strlen"}
                ]
            }
        ]
    },
    "shader module descriptor": {
        "category": "structure",
        "extensible": "in",
        "members": [
            {"name": "label", "type": "char", "annotation": "const*", "length": "strlen", "optional": true},
            {"name": "hint count", "type": "size_t", "default": 0, "tags": ["upstream"]},
            {"name": "hints", "type": "shader module compilation hint", "annotation": "const*", "length": "hint count", "tags": ["upstream"]}
        ]
    },
    "shader module compilation hint": {
        "category": "structure",
        "extensible": "in",
        "tags": ["upstream"],
        "members": [
            {"name": "entry point", "type": "char", "annotation": "const*", "length": "strlen"},
            {"name": "layout", "type": "pipeline layout"}
        ]
    },
    "shader module SPIRV descriptor": {
        "category": "structure",
        "chained": "in",
        "chain roots": ["shader module descriptor"],
        "members": [
            {"name": "code size", "type": "uint32_t"},
            {"name": "code", "type": "uint32_t", "annotation": "const*", "length": "code size"}
        ]
    },
    "shader module WGSL descriptor": {
        "category": "structure",
        "chained": "in",
        "chain roots": ["shader module descriptor"],
        "members": [
            {"name": "code", "type": "char", "annotation": "const*", "length": "strlen"}
        ]
    },
    "dawn shader module SPIRV options descriptor": {
        "category": "structure",
        "chained": "in",
        "chain roots": ["shader module descriptor"],
        "tags": ["dawn"],
        "members": [
            {"name": "allow non uniform derivatives", "type": "bool", "default": "false"}
        ]
    },
    "shader module compilation options": {
        "category": "structure",
        "chained": "in",
        "chain roots": ["shader module descriptor"],
        "tags": ["dawn"],
        "members": [
            {"name": "strict math", "type": "bool"}
        ]
    },
    "shader stage": {
        "category": "bitmask",
        "values": [
            {"value": 0, "name": "none"},
            {"value": 1, "name": "vertex"},
            {"value": 2, "name": "fragment"},
            {"value": 4, "name": "compute"}
        ]
    },
    "stencil operation": {
        "category": "enum",
        "values": [
            {"value": 0, "name": "undefined", "jsrepr": "undefined"},
            {"value": 1, "name": "keep"},
            {"value": 2, "name": "zero"},
            {"value": 3, "name": "replace"},
            {"value": 4, "name": "invert"},
            {"value": 5, "name": "increment clamp"},
            {"value": 6, "name": "decrement clamp"},
            {"value": 7, "name": "increment wrap"},
            {"value": 8, "name": "decrement wrap"}
        ]
    },
    "stencil face state": {
        "category": "structure",
        "extensible": false,
        "members": [
            {"name": "compare", "type": "compare function", "default": "always"},
            {"name": "fail op", "type": "stencil operation", "default": "keep"},
            {"name": "depth fail op", "type": "stencil operation", "default": "keep"},
            {"name": "pass op", "type": "stencil operation", "default": "keep"}
        ]
    },
    "surface": {
        "category": "object",
        "no autolock": true,
        "methods": [
            {
                "name": "configure",
                "returns": "void",
                "args": [
                    {"name": "config", "type": "surface configuration", "annotation": "const*"}
                ]
            },
            {
                "name": "get capabilities",
                "returns": "void",
                "args": [
                    {"name": "adapter", "type": "adapter"},
                    {"name": "capabilities", "type": "surface capabilities", "annotation": "*"}
                ]
            },
            {
                "name": "get current texture",
                "returns": "void",
                "args": [
                    {"name": "surface texture", "type": "surface texture", "annotation": "*"}
                ]
            },
            {
                "name": "get preferred format",
                "returns": "texture format",
                "args": [
                    {"name": "adapter", "type": "adapter"}
                ]
            },
            {
                "name": "present",
                "returns": "void",
                "args": []
            },
            {
                "name": "unconfigure",
                "returns": "void",
                "args": []
            },
            {
                "name": "set label",
                "tags": [],
                "returns": "void",
                "args": [
                    {"name": "label", "type": "char", "annotation": "const*", "length": "strlen"}
                ]
            }
        ]
    },
    "surface descriptor": {
        "category": "structure",
        "extensible": "in",
        "members": [
            {"name": "label", "type": "char", "annotation": "const*", "length": "strlen", "optional": true}
        ]
    },
    "surface descriptor from android native window": {
        "category": "structure",
        "chained": "in",
        "chain roots": ["surface descriptor"],
        "tags": ["art", "native"],
        "members": [
            {"name": "window", "type": "void", "annotation": "*"}
        ]
    },
    "surface descriptor from canvas HTML selector": {
        "category": "structure",
        "chained": "in",
        "chain roots": ["surface descriptor"],
        "members": [
            {"name": "selector", "type": "char", "annotation": "const*", "length": "strlen"}
        ]
    },
    "surface descriptor from metal layer": {
        "category": "structure",
        "chained": "in",
        "chain roots": ["surface descriptor"],
        "tags": ["native"],
        "members": [
            {"name": "layer", "type": "void", "annotation": "*"}
        ]
    },
    "surface descriptor from windows HWND": {
        "category": "structure",
        "chained": "in",
        "chain roots": ["surface descriptor"],
        "tags": ["native"],
        "members": [
            {"name": "hinstance", "type": "void", "annotation": "*"},
            {"name": "hwnd", "type": "void", "annotation": "*"}
        ]
    },
    "surface descriptor from xcb window": {
        "category": "structure",
        "chained": "in",
        "chain roots": ["surface descriptor"],
        "tags": ["upstream"],
        "members": [
            {"name": "connection", "type": "void", "annotation": "*"},
            {"name": "window", "type": "uint32_t"}
        ]
    },
    "surface descriptor from xlib window": {
        "category": "structure",
        "chained": "in",
        "chain roots": ["surface descriptor"],
        "tags": ["native"],
        "members": [
            {"name": "display", "type": "void", "annotation": "*"},
            {"name": "window", "type": "uint64_t"}
        ]
    },
    "surface descriptor from wayland surface": {
        "category": "structure",
        "chained": "in",
        "chain roots": ["surface descriptor"],
        "tags": ["native"],
        "members": [
            {"name": "display", "type": "void", "annotation": "*"},
            {"name": "surface", "type": "void", "annotation": "*"}
        ]
    },
    "surface descriptor from windows core window": {
        "category": "structure",
        "chained": "in",
        "chain roots": ["surface descriptor"],
        "tags": ["dawn"],
        "members": [
            {"name": "core window", "type": "void", "annotation": "*"}
        ]
    },
    "surface descriptor from windows swap chain panel": {
        "category": "structure",
        "chained": "in",
        "chain roots": ["surface descriptor"],
        "tags": ["dawn"],
        "members": [
            {"name": "swap chain panel", "type": "void", "annotation": "*"}
        ]
    },
    "swap chain": {
        "category": "object",
        "tags": ["art", "dawn", "emscripten"],
        "methods": [
            {"name": "get current texture view", "returns": "texture view"},
            {"name": "get current texture", "returns": "texture", "tags": ["dawn"]},
            {"name": "present"}
        ]
    },
    "swap chain descriptor": {
        "category": "structure",
        "tags": ["art", "dawn", "emscripten"],
        "extensible": "in",
        "members": [
            {"name": "label", "type": "char", "annotation": "const*", "length": "strlen", "optional": true},
            {"name": "usage", "type": "texture usage"},
            {"name": "format", "type": "texture format"},
            {"name": "width", "type": "uint32_t"},
            {"name": "height", "type": "uint32_t"},
            {"name": "present mode", "type": "present mode"}
        ]
    },
    "surface texture": {
        "category": "structure",
        "members": [
            {"name": "texture", "type": "texture"},
            {"name": "suboptimal", "type": "bool"},
            {"name": "status", "type": "surface get current texture status"}
        ]
    },
    "s type": {
        "category": "enum",
        "emscripten_no_enum_table": true,
        "values": [
            {"value": 0, "name": "invalid", "valid": false},
            {"value": 1, "name": "surface descriptor from metal layer", "tags": ["native"]},
            {"value": 2, "name": "surface descriptor from windows HWND", "tags": ["native"]},
            {"value": 3, "name": "surface descriptor from xlib window", "tags": ["native"]},
            {"value": 4, "name": "surface descriptor from canvas HTML selector"},
            {"value": 5, "name": "shader module SPIRV descriptor"},
            {"value": 6, "name": "shader module WGSL descriptor"},
            {"value": 7, "name": "primitive depth clip control"},
            {"value": 8, "name": "surface descriptor from wayland surface", "tags": ["native"]},
            {"value": 9, "name": "surface descriptor from android native window", "tags": ["native"]},
            {"value": 10, "name": "surface descriptor from xcb window", "tags": ["upstream"]},
            {"value": 11, "name": "surface descriptor from windows core window", "tags": ["dawn"]},
            {"value": 12, "name": "external texture binding entry", "tags": ["dawn"]},
            {"value": 13, "name": "external texture binding layout", "tags": ["dawn"]},
            {"value": 14, "name": "surface descriptor from windows swap chain panel", "tags": ["dawn"]},
            {"value": 15, "name": "render pass descriptor max draw count"},
            {"value": 16, "name": "depth stencil state depth write defined dawn", "tags": ["dawn"]},
            {"value": 17, "name": "texture binding view dimension descriptor"},
            {"value": 1000, "name": "dawn texture internal usage descriptor", "tags": ["dawn"]},
            {"value": 1003, "name": "dawn encoder internal usage descriptor", "tags": ["dawn"]},
            {"value": 1004, "name": "dawn instance descriptor", "tags": ["dawn", "native"]},
            {"value": 1005, "name": "dawn cache device descriptor", "tags": ["dawn", "native"]},
            {"value": 1006, "name": "dawn adapter properties power preference", "tags": ["dawn", "native"]},
            {"value": 1007, "name": "dawn buffer descriptor error info from wire client", "tags": ["dawn"]},
            {"value": 1008, "name": "dawn toggles descriptor", "tags": ["dawn", "native"]},
            {"value": 1009, "name": "dawn shader module SPIRV options descriptor", "tags": ["dawn"]},
            {"value": 1010, "name": "request adapter options LUID", "tags": ["dawn", "native"]},
            {"value": 1011, "name": "request adapter options get GL proc", "tags": ["dawn", "native"]},
            {"value": 1012, "name": "request adapter options D3D11 device", "tags": ["dawn", "native"]},
            {"value": 1013, "name": "dawn multisample state render to single sampled", "tags": ["dawn", "deprecated"]},
            {"value": 1014, "name": "dawn render pass color attachment render to single sampled", "tags": ["dawn"]},
            {"value": 1015, "name": "render pass pixel local storage", "tags": ["dawn"]},
            {"value": 1016, "name": "pipeline layout pixel local storage", "tags": ["dawn"]},
            {"value": 1017, "name": "buffer host mapped pointer", "tags": ["dawn"]},
            {"value": 1018, "name": "dawn experimental subgroup limits", "tags": ["dawn"]},
            {"value": 1019, "name": "adapter properties memory heaps", "tags": ["dawn"]},
            {"value": 1020, "name": "adapter properties D3D", "tags": ["dawn"]},
            {"value": 1021, "name": "adapter properties vk", "tags": ["dawn"]},
            {"value": 1022, "name": "dawn compute pipeline full subgroups", "tags": ["dawn"]},
            {"value": 1023, "name": "dawn wire WGSL control", "tags": ["dawn"]},
            {"value": 1024, "name": "dawn WGSL blocklist", "tags": ["dawn", "native"]},
            {"value": 1025, "name": "drm format capabilities", "tags": ["dawn"]},
            {"value": 1026, "name": "shader module compilation options", "tags": ["dawn"]},
            {"value": 1027, "name": "color target state expand resolve texture dawn", "tags": ["dawn"]},

            {"value": 1100, "name": "shared texture memory vk image descriptor", "tags": ["dawn", "native"]},
            {"value": 1101, "name": "shared texture memory vk dedicated allocation descriptor", "tags": ["dawn", "native"]},
            {"value": 1102, "name": "shared texture memory a hardware buffer descriptor", "tags": ["dawn", "native"]},
            {"value": 1103, "name": "shared texture memory dma buf descriptor", "tags": ["dawn", "native"]},
            {"value": 1104, "name": "shared texture memory opaque FD descriptor", "tags": ["dawn", "native"]},
            {"value": 1105, "name": "shared texture memory zircon handle descriptor", "tags": ["dawn", "native"]},
            {"value": 1106, "name": "shared texture memory DXGI shared handle descriptor", "tags": ["dawn", "native"]},
            {"value": 1107, "name": "shared texture memory D3D11 texture 2D descriptor", "tags": ["dawn", "native"]},
            {"value": 1108, "name": "shared texture memory IO surface descriptor", "tags": ["dawn", "native"]},
            {"value": 1109, "name": "shared texture memory EGL image descriptor", "tags": ["dawn", "native"]},
            {"value": 1200, "name": "shared texture memory initialized begin state", "tags": ["dawn", "native"]},
            {"value": 1201, "name": "shared texture memory initialized end state", "tags": ["dawn", "native"]},
            {"value": 1202, "name": "shared texture memory vk image layout begin state", "tags": ["dawn", "native"]},
            {"value": 1203, "name": "shared texture memory vk image layout end state", "tags": ["dawn", "native"]},
            {"value": 1204, "name": "shared texture memory D3D swapchain begin state", "tags": ["dawn", "native"]},
            {"value": 1205, "name": "shared fence vk semaphore opaque FD descriptor", "tags": ["dawn", "native"]},
            {"value": 1206, "name": "shared fence vk semaphore opaque FD export info", "tags": ["dawn", "native"]},
            {"value": 1207, "name": "shared fence vk semaphore sync FD descriptor", "tags": ["dawn", "native"]},
            {"value": 1208, "name": "shared fence vk semaphore sync FD export info", "tags": ["dawn", "native"]},
            {"value": 1209, "name": "shared fence vk semaphore zircon handle descriptor", "tags": ["dawn", "native"]},
            {"value": 1210, "name": "shared fence vk semaphore zircon handle export info", "tags": ["dawn", "native"]},
            {"value": 1211, "name": "shared fence DXGI shared handle descriptor", "tags": ["dawn", "native"]},
            {"value": 1212, "name": "shared fence DXGI shared handle export info", "tags": ["dawn", "native"]},
            {"value": 1213, "name": "shared fence MTL shared event descriptor", "tags": ["dawn", "native"]},
            {"value": 1214, "name": "shared fence MTL shared event export info", "tags": ["dawn", "native"]},
            {"value": 1215, "name": "shared buffer memory D3D12 resource descriptor", "tags": ["dawn", "native"]},
            {"value": 1216, "name": "static sampler binding layout", "tags": ["dawn"]},
<<<<<<< HEAD
            {"value": 1217, "name": "sampler y cb cr vulkan descriptor", "tags": ["dawn", "native"]},

            {"value": 9990, "name": "request adapter options OpenXR config", "tags":  ["dawn", "native"]}
=======
            {"value": 1217, "name": "y cb cr vk descriptor", "tags": ["dawn"]},
            {"value": 1218, "name": "shared texture memory a hardware buffer properties", "tags": ["dawn", "native"]}
>>>>>>> 8122e7e3
        ]
    },
    "texture": {
        "category": "object",
        "methods": [
            {
                "name": "create view",
                "returns": "texture view",
                "args": [
                    {"name": "descriptor", "type": "texture view descriptor", "annotation": "const*", "optional": true}
                ]
            },
            {
                "name": "create error view",
                "returns": "texture view",
                "tags": ["dawn"],
                "args": [
                    {"name": "descriptor", "type": "texture view descriptor", "annotation": "const*", "optional": true}
                ]
            },
            {
                "name": "set label",
                "returns": "void",
                "args": [
                    {"name": "label", "type": "char", "annotation": "const*", "length": "strlen"}
                ]
            },
            {
                "name": "get width",
                "returns": "uint32_t"
            },
            {
                "name": "get height",
                "returns": "uint32_t"
            },
            {
                "name": "get depth or array layers",
                "returns": "uint32_t"
            },
            {
                "name": "get mip level count",
                "returns": "uint32_t"
            },
            {
                "name": "get sample count",
                "returns": "uint32_t"
            },
            {
                "name": "get dimension",
                "returns": "texture dimension"
            },
            {
                "name": "get format",
                "returns": "texture format"
            },
            {
                "name": "get usage",
                "returns": "texture usage"
            },
            {
                "name": "destroy"
            }
        ]
    },
    "surface get current texture status": {
        "category": "enum",
        "values": [
            {"value": 0, "name": "success"},
            {"value": 1, "name": "timeout"},
            {"value": 2, "name": "outdated"},
            {"value": 3, "name": "lost"},
            {"value": 4, "name": "out of memory"},
            {"value": 5, "name": "device lost"}
        ]
    },
    "texture aspect": {
        "category": "enum",
        "values": [
            {"value": 0, "name": "undefined", "jsrepr": "undefined"},
            {"value": 1, "name": "all"},
            {"value": 2, "name": "stencil only"},
            {"value": 3, "name": "depth only"},
            {"value": 4, "name": "plane 0 only", "tags": ["dawn"]},
            {"value": 5, "name": "plane 1 only", "tags": ["dawn"]},
            {"value": 6, "name": "plane 2 only", "tags": ["dawn"]}
        ]
    },
    "texture data layout": {
        "category": "structure",
        "extensible": "in",
        "members": [
            {"name": "offset", "type": "uint64_t", "default": 0},
            {"name": "bytes per row", "type": "uint32_t", "default": "WGPU_COPY_STRIDE_UNDEFINED"},
            {"name": "rows per image", "type": "uint32_t", "default": "WGPU_COPY_STRIDE_UNDEFINED"}
        ]
    },
    "texture descriptor": {
        "category": "structure",
        "extensible": "in",
        "members": [
            {"name": "label", "type": "char", "annotation": "const*", "length": "strlen", "optional": true},
            {"name": "usage", "type": "texture usage"},
            {"name": "dimension", "type": "texture dimension", "default": "2D"},
            {"name": "size", "type": "extent 3D"},
            {"name": "format", "type": "texture format"},
            {"name": "mip level count", "type": "uint32_t", "default": 1},
            {"name": "sample count", "type": "uint32_t", "default": 1},
            {"name": "view format count", "type": "size_t", "default": 0},
            {"name": "view formats", "type": "texture format", "annotation": "const*", "length": "view format count"}
        ]
    },
    "texture binding view dimension descriptor": {
        "category": "structure",
        "chained": "in",
        "chain roots": ["texture descriptor"],
        "members": [
            {"name": "texture binding view dimension", "type": "texture view dimension", "default": "undefined"}
        ]
    },
    "texture dimension": {
        "category": "enum",
        "values": [
            {"value": 0, "name": "undefined", "jsrepr": "undefined"},
            {"value": 1, "name": "1D"},
            {"value": 2, "name": "2D"},
            {"value": 3, "name": "3D"}
        ]
    },
    "texture format": {
        "category": "enum",
        "values": [
            {"value": 0, "name": "undefined", "jsrepr": "undefined", "valid": false},

            {"value": 1, "name": "R8 unorm"},
            {"value": 2, "name": "R8 snorm"},
            {"value": 3, "name": "R8 uint"},
            {"value": 4, "name": "R8 sint"},

            {"value": 5, "name": "R16 uint"},
            {"value": 6, "name": "R16 sint"},
            {"value": 7, "name": "R16 float"},
            {"value": 8, "name": "RG8 unorm"},
            {"value": 9, "name": "RG8 snorm"},
            {"value": 10, "name": "RG8 uint"},
            {"value": 11, "name": "RG8 sint"},

            {"value": 12, "name": "R32 float"},
            {"value": 13, "name": "R32 uint"},
            {"value": 14, "name": "R32 sint"},
            {"value": 15, "name": "RG16 uint"},
            {"value": 16, "name": "RG16 sint"},
            {"value": 17, "name": "RG16 float"},
            {"value": 18, "name": "RGBA8 unorm"},
            {"value": 19, "name": "RGBA8 unorm srgb"},
            {"value": 20, "name": "RGBA8 snorm"},
            {"value": 21, "name": "RGBA8 uint"},
            {"value": 22, "name": "RGBA8 sint"},
            {"value": 23, "name": "BGRA8 unorm"},
            {"value": 24, "name": "BGRA8 unorm srgb"},
            {"value": 25, "name": "RGB10 A2 uint"},
            {"value": 26, "name": "RGB10 A2 unorm"},
            {"value": 27, "name": "RG11 B10 ufloat"},
            {"value": 28, "name": "RGB9 E5 ufloat"},

            {"value": 29, "name": "RG32 float"},
            {"value": 30, "name": "RG32 uint"},
            {"value": 31, "name": "RG32 sint"},
            {"value": 32, "name": "RGBA16 uint"},
            {"value": 33, "name": "RGBA16 sint"},
            {"value": 34, "name": "RGBA16 float"},

            {"value": 35, "name": "RGBA32 float"},
            {"value": 36, "name": "RGBA32 uint"},
            {"value": 37, "name": "RGBA32 sint"},

            {"value": 38, "name": "stencil8"},
            {"value": 39, "name": "depth16 unorm"},
            {"value": 40, "name": "depth24 plus"},
            {"value": 41, "name": "depth24 plus stencil8"},
            {"value": 42, "name": "depth32 float"},
            {"value": 43, "name": "depth32 float stencil8"},

            {"value": 44, "name": "BC1 RGBA unorm",         "jsrepr": "'bc1-rgba-unorm'"},
            {"value": 45, "name": "BC1 RGBA unorm srgb",    "jsrepr": "'bc1-rgba-unorm-srgb'"},
            {"value": 46, "name": "BC2 RGBA unorm",         "jsrepr": "'bc2-rgba-unorm'"},
            {"value": 47, "name": "BC2 RGBA unorm srgb",    "jsrepr": "'bc2-rgba-unorm-srgb'"},
            {"value": 48, "name": "BC3 RGBA unorm",         "jsrepr": "'bc3-rgba-unorm'"},
            {"value": 49, "name": "BC3 RGBA unorm srgb",    "jsrepr": "'bc3-rgba-unorm-srgb'"},
            {"value": 50, "name": "BC4 R unorm",            "jsrepr": "'bc4-r-unorm'"},
            {"value": 51, "name": "BC4 R snorm",            "jsrepr": "'bc4-r-snorm'"},
            {"value": 52, "name": "BC5 RG unorm",           "jsrepr": "'bc5-rg-unorm'"},
            {"value": 53, "name": "BC5 RG snorm",           "jsrepr": "'bc5-rg-snorm'"},
            {"value": 54, "name": "BC6H RGB ufloat",        "jsrepr": "'bc6h-rgb-ufloat'"},
            {"value": 55, "name": "BC6H RGB float",         "jsrepr": "'bc6h-rgb-float'"},
            {"value": 56, "name": "BC7 RGBA unorm",         "jsrepr": "'bc7-rgba-unorm'"},
            {"value": 57, "name": "BC7 RGBA unorm srgb",    "jsrepr": "'bc7-rgba-unorm-srgb'"},

            {"value": 58, "name": "ETC2 RGB8 unorm",        "jsrepr": "'etc2-rgb8unorm'"},
            {"value": 59, "name": "ETC2 RGB8 unorm srgb",   "jsrepr": "'etc2-rgb8unorm-srgb'"},
            {"value": 60, "name": "ETC2 RGB8A1 unorm",      "jsrepr": "'etc2-rgb8a1unorm'"},
            {"value": 61, "name": "ETC2 RGB8A1 unorm srgb", "jsrepr": "'etc2-rgb8a1unorm-srgb'"},
            {"value": 62, "name": "ETC2 RGBA8 unorm",       "jsrepr": "'etc2-rgba8unorm'"},
            {"value": 63, "name": "ETC2 RGBA8 unorm srgb",  "jsrepr": "'etc2-rgba8unorm-srgb'"},
            {"value": 64, "name": "EAC R11 unorm",          "jsrepr": "'eac-r11unorm'"},
            {"value": 65, "name": "EAC R11 snorm",          "jsrepr": "'eac-r11snorm'"},
            {"value": 66, "name": "EAC RG11 unorm",         "jsrepr": "'eac-rg11unorm'"},
            {"value": 67, "name": "EAC RG11 snorm",         "jsrepr": "'eac-rg11snorm'"},

            {"value": 68, "name": "ASTC 4x4 unorm",         "jsrepr": "'astc-4x4-unorm'"},
            {"value": 69, "name": "ASTC 4x4 unorm srgb",    "jsrepr": "'astc-4x4-unorm-srgb'"},
            {"value": 70, "name": "ASTC 5x4 unorm",         "jsrepr": "'astc-5x4-unorm'"},
            {"value": 71, "name": "ASTC 5x4 unorm srgb",    "jsrepr": "'astc-5x4-unorm-srgb'"},
            {"value": 72, "name": "ASTC 5x5 unorm",         "jsrepr": "'astc-5x5-unorm'"},
            {"value": 73, "name": "ASTC 5x5 unorm srgb",    "jsrepr": "'astc-5x5-unorm-srgb'"},
            {"value": 74, "name": "ASTC 6x5 unorm",         "jsrepr": "'astc-6x5-unorm'"},
            {"value": 75, "name": "ASTC 6x5 unorm srgb",    "jsrepr": "'astc-6x5-unorm-srgb'"},
            {"value": 76, "name": "ASTC 6x6 unorm",         "jsrepr": "'astc-6x6-unorm'"},
            {"value": 77, "name": "ASTC 6x6 unorm srgb",    "jsrepr": "'astc-6x6-unorm-srgb'"},
            {"value": 78, "name": "ASTC 8x5 unorm",         "jsrepr": "'astc-8x5-unorm'"},
            {"value": 79, "name": "ASTC 8x5 unorm srgb",    "jsrepr": "'astc-8x5-unorm-srgb'"},
            {"value": 80, "name": "ASTC 8x6 unorm",         "jsrepr": "'astc-8x6-unorm'"},
            {"value": 81, "name": "ASTC 8x6 unorm srgb",    "jsrepr": "'astc-8x6-unorm-srgb'"},
            {"value": 82, "name": "ASTC 8x8 unorm",         "jsrepr": "'astc-8x8-unorm'"},
            {"value": 83, "name": "ASTC 8x8 unorm srgb",    "jsrepr": "'astc-8x8-unorm-srgb'"},
            {"value": 84, "name": "ASTC 10x5 unorm",        "jsrepr": "'astc-10x5-unorm'"},
            {"value": 85, "name": "ASTC 10x5 unorm srgb",   "jsrepr": "'astc-10x5-unorm-srgb'"},
            {"value": 86, "name": "ASTC 10x6 unorm",        "jsrepr": "'astc-10x6-unorm'"},
            {"value": 87, "name": "ASTC 10x6 unorm srgb",   "jsrepr": "'astc-10x6-unorm-srgb'"},
            {"value": 88, "name": "ASTC 10x8 unorm",        "jsrepr": "'astc-10x8-unorm'"},
            {"value": 89, "name": "ASTC 10x8 unorm srgb",   "jsrepr": "'astc-10x8-unorm-srgb'"},
            {"value": 90, "name": "ASTC 10x10 unorm",       "jsrepr": "'astc-10x10-unorm'"},
            {"value": 91, "name": "ASTC 10x10 unorm srgb",  "jsrepr": "'astc-10x10-unorm-srgb'"},
            {"value": 92, "name": "ASTC 12x10 unorm",       "jsrepr": "'astc-12x10-unorm'"},
            {"value": 93, "name": "ASTC 12x10 unorm srgb",  "jsrepr": "'astc-12x10-unorm-srgb'"},
            {"value": 94, "name": "ASTC 12x12 unorm",       "jsrepr": "'astc-12x12-unorm'"},
            {"value": 95, "name": "ASTC 12x12 unorm srgb",  "jsrepr": "'astc-12x12-unorm-srgb'"},

            {"value": 96, "name": "R16 unorm", "tags": ["dawn"]},
            {"value": 97, "name": "RG16 unorm", "tags": ["dawn"]},
            {"value": 98, "name": "RGBA16 unorm", "tags": ["dawn"]},
            {"value": 99, "name": "R16 snorm", "tags": ["dawn"]},
            {"value": 100, "name": "RG16 snorm", "tags": ["dawn"]},
            {"value": 101, "name": "RGBA16 snorm", "tags": ["dawn"]},

            {"value": 102, "name": "R8 BG8 Biplanar 420 unorm", "tags": ["dawn"]},
            {"value": 103, "name": "R10X6 BG10X6 Biplanar 420 unorm", "tags": ["dawn"]},
            {"value": 104, "name": "R8 BG8 A8 Triplanar 420 unorm", "tags": ["dawn"]},
            {"value": 105, "name": "R8 BG8 Biplanar 422 unorm", "tags": ["dawn"]},
            {"value": 106, "name": "R8 BG8 Biplanar 444 unorm", "tags": ["dawn"]},
            {"value": 107, "name": "R10X6 BG10X6 Biplanar 422 unorm", "tags": ["dawn"]},
            {"value": 108, "name": "R10X6 BG10X6 Biplanar 444 unorm", "tags": ["dawn"]}
        ]
    },
    "texture usage": {
        "category": "bitmask",
        "values": [
            {"value": 0, "name": "none"},
            {"value": 1, "name": "copy src"},
            {"value": 2, "name": "copy dst"},
            {"value": 4, "name": "texture binding"},
            {"value": 8, "name": "storage binding"},
            {"value": 16, "name": "render attachment"},
            {"value": 32, "name": "transient attachment", "tags": ["dawn"]},
            {"value": 64, "name": "storage attachment", "tags": ["dawn"]}
        ]
    },
    "texture view descriptor": {
        "category": "structure",
        "extensible": "in",
        "members": [
            {"name": "label", "type": "char", "annotation": "const*", "length": "strlen", "optional": true},
            {"name": "format", "type": "texture format", "default": "undefined"},
            {"name": "dimension", "type": "texture view dimension", "default": "undefined"},
            {"name": "base mip level", "type": "uint32_t", "default": "0"},
            {"name": "mip level count", "type": "uint32_t", "default": "WGPU_MIP_LEVEL_COUNT_UNDEFINED"},
            {"name": "base array layer", "type": "uint32_t", "default": "0"},
            {"name": "array layer count", "type": "uint32_t", "default": "WGPU_ARRAY_LAYER_COUNT_UNDEFINED"},
            {"name": "aspect", "type": "texture aspect", "default": "all"}
        ]
    },
    "texture view": {
        "category": "object",
        "methods": [
            {
                "name": "set label",
                "returns": "void",
                "args": [
                    {"name": "label", "type": "char", "annotation": "const*", "length": "strlen"}
                ]
            }
        ]
    },
    "texture view dimension": {
        "category": "enum",
        "values": [
            {"value": 0, "name": "undefined", "jsrepr": "undefined"},
            {"value": 1, "name": "1D"},
            {"value": 2, "name": "2D"},
            {"value": 3, "name": "2D array"},
            {"value": 4, "name": "cube"},
            {"value": 5, "name": "cube array"},
            {"value": 6, "name": "3D"}
        ]
    },
    "y cb cr vk descriptor": {
        "category": "structure",
        "chained": "in",
        "chain roots": ["sampler descriptor", "texture view descriptor"],
        "tags": ["dawn"],
        "members": [
            {"name": "vk format", "type": "uint32_t", "default": "0"},
            {"name": "vk y cb cr model", "type": "uint32_t", "default": "0"},
            {"name": "vk y cb cr range", "type": "uint32_t", "default": "0"},
            {"name": "vk component swizzle red", "type": "uint32_t", "default": "0"},
            {"name": "vk component swizzle green", "type": "uint32_t", "default": "0"},
            {"name": "vk component swizzle blue", "type": "uint32_t", "default": "0"},
            {"name": "vk component swizzle alpha", "type": "uint32_t", "default": "0"},
            {"name": "vk x chroma offset", "type": "uint32_t", "default": "0"},
            {"name": "vk y chroma offset", "type": "uint32_t", "default": "0"},
            {"name": "vk chroma filter", "type": "uint32_t", "default": "0"},
            {"name": "force explicit reconstruction", "type": "bool", "default": "false"},
            {"name": "external format", "type": "uint64_t", "default": "0"}
        ]
    },
    "vertex format": {
        "category": "enum",
        "values": [
            {"value": 0,  "name": "undefined", "jsrepr": "undefined", "valid": false},
            {"value": 1,  "name": "uint8x2"},
            {"value": 2,  "name": "uint8x4"},
            {"value": 3,  "name": "sint8x2"},
            {"value": 4,  "name": "sint8x4"},
            {"value": 5,  "name": "unorm8x2"},
            {"value": 6,  "name": "unorm8x4"},
            {"value": 7,  "name": "snorm8x2"},
            {"value": 8,  "name": "snorm8x4"},
            {"value": 9,  "name": "uint16x2"},
            {"value": 10, "name": "uint16x4"},
            {"value": 11, "name": "sint16x2"},
            {"value": 12, "name": "sint16x4"},
            {"value": 13, "name": "unorm16x2"},
            {"value": 14, "name": "unorm16x4"},
            {"value": 15, "name": "snorm16x2"},
            {"value": 16, "name": "snorm16x4"},
            {"value": 17, "name": "float16x2"},
            {"value": 18, "name": "float16x4"},
            {"value": 19, "name": "float32"},
            {"value": 20, "name": "float32x2"},
            {"value": 21, "name": "float32x3"},
            {"value": 22, "name": "float32x4"},
            {"value": 23, "name": "uint32"},
            {"value": 24, "name": "uint32x2"},
            {"value": 25, "name": "uint32x3"},
            {"value": 26, "name": "uint32x4"},
            {"value": 27, "name": "sint32"},
            {"value": 28, "name": "sint32x2"},
            {"value": 29, "name": "sint32x3"},
            {"value": 30, "name": "sint32x4"},
            {"value": 31, "name": "unorm 10_10_10_2", "jsrepr": "'unorm10-10-10-2'"}
        ]
    },
    "WGSL feature name": {
        "category": "enum",
        "values": [
            {"value": 0, "name": "undefined", "valid": false, "jsrepr": "undefined"},
            {"value": 1, "name": "readonly and readwrite storage textures",  "jsrepr": "'readonly_and_readwrite_storage_textures'"},
            {"value": 2, "name": "packed 4x8 integer dot product", "jsrepr": "'packed_4x8_integer_dot_product'"},
            {"value": 3, "name": "unrestricted pointer parameters", "jsrepr": "'unrestricted_pointer_parameters'"},
            {"value": 4, "name": "pointer composite access", "jsrepr": "'pointer_composite_access'"},
            {"value": 1000, "name": "chromium testing unimplemented", "jsrepr": "'chromium_testing_unimplemented'", "tags": ["dawn"]},
            {"value": 1001, "name": "chromium testing unsafe experimental", "jsrepr": "'chromium_testing_unsafe_experimental'", "tags": ["dawn"]},
            {"value": 1002, "name": "chromium testing experimental", "jsrepr": "'chromium_testing_experimental'", "tags": ["dawn"]},
            {"value": 1003, "name": "chromium testing shipped with killswitch", "jsrepr": "'chromium_testing_shipped_with_killswitch'", "tags": ["dawn"]},
            {"value": 1004, "name": "chromium testing shipped", "jsrepr": "'chromium_testing_shipped'", "tags": ["dawn"]}
        ]
    },
    "whole size" : {
        "category": "constant",
        "type": "uint64_t",
        "value":  "UINT64_MAX"
    },
    "whole map size" : {
        "category": "constant",
        "type": "size_t",
        "value":  "SIZE_MAX"
    },
    "copy stride undefined" : {
        "category": "constant",
        "type": "uint32_t",
        "value":  "UINT32_MAX"
    },
    "limit u32 undefined" : {
        "category": "constant",
        "type": "uint32_t",
        "value":  "UINT32_MAX"
    },
    "limit u64 undefined" : {
        "category": "constant",
        "type": "uint64_t",
        "value":  "UINT64_MAX"
    },
    "array layer count undefined" : {
        "category": "constant",
        "type": "uint32_t",
        "value":  "UINT32_MAX"
    },
    "mip level count undefined" : {
        "category": "constant",
        "type": "uint32_t",
        "value":  "UINT32_MAX"
    },
    "depth slice undefined" : {
        "category": "constant",
        "type": "uint32_t",
        "value":  "UINT32_MAX"
    },
    "query set index undefined" : {
        "category": "constant",
        "type": "uint32_t",
        "value":  "UINT32_MAX"
    },
    "ObjectType": {
      "_comment": "Only used for the wire",
      "category": "native"
    },
    "ObjectId": {
      "_comment": "Only used for the wire",
      "category": "native"
    },
    "ObjectHandle": {
      "_comment": "Only used for the wire",
      "category": "native"
    },
    "void": {
        "category": "native"
    },
    "void *": {
        "category": "native"
    },
    "void const *": {
        "category": "native"
    },
    "int": {
        "category": "native"
    },
    "int32_t": {
        "category": "native"
    },
    "size_t": {
        "category": "native",
        "wire transparent": false
    },
    "uint16_t": {
        "category": "native"
    },
    "uint32_t": {
        "category": "native"
    },
    "uint64_t": {
        "category": "native"
    },
    "uint8_t": {
        "category": "native"
    },
    "dawn texture internal usage descriptor": {
        "category": "structure",
        "chained": "in",
        "chain roots": ["texture descriptor"],
        "tags": ["dawn"],
        "members": [
            {"name": "internal usage", "type": "texture usage", "default": "none"}
        ]
    },
    "dawn encoder internal usage descriptor": {
        "category": "structure",
        "chained": "in",
        "chain roots": ["command encoder descriptor"],
        "tags": ["dawn"],
        "members": [
            {"name": "use internal usages", "type": "bool", "default": "false"}
        ]
    },
    "dawn adapter properties power preference": {
        "category": "structure",
        "chained": "out",
        "chain roots": ["adapter properties"],
        "tags": ["dawn"],
        "members": [
            {"name": "power preference", "type": "power preference", "default": "undefined"}
        ]
    },
    "heap property": {
        "category": "bitmask",
        "tags": ["dawn"],
        "values": [
            {"value": 0, "name": "undefined", "valid": false},
            {"value": 1, "name": "device local"},
            {"value": 2, "name": "host visible"},
            {"value": 4, "name": "host coherent"},
            {"value": 8, "name": "host uncached"},
            {"value": 16, "name": "host cached"}
        ]
    },
    "memory heap info": {
        "category": "structure",
        "tags": ["dawn"],
        "members": [
            {"name": "properties", "type": "heap property"},
            {"name": "size", "type": "uint64_t"}
        ]
    },
    "adapter properties memory heaps": {
        "category": "structure",
        "chained": "out",
        "chain roots": ["adapter properties"],
        "tags": ["dawn"],
        "members": [
            {"name": "heap count", "type": "size_t"},
            {"name": "heap info", "type": "memory heap info", "annotation": "const*", "length": "heap count"}
        ]
    },
    "adapter properties D3D": {
        "category": "structure",
        "chained": "out",
        "chain roots": ["adapter properties"],
        "tags": ["dawn"],
        "members": [
            {"name": "shader model", "type": "uint32_t"}
        ]
    },
    "adapter properties vk": {
      "category": "structure",
      "chained": "out",
      "chain roots": ["adapter properties"],
      "tags": ["dawn"],
      "members": [
          {"name": "driver version", "type": "uint32_t"}
      ]
    },
    "dawn buffer descriptor error info from wire client": {
        "category": "structure",
        "chained": "in",
        "chain roots": ["buffer descriptor"],
        "tags": ["dawn"],
        "members": [
            {"name": "out of memory", "type": "bool", "default": "false"}
        ]
    }
}<|MERGE_RESOLUTION|>--- conflicted
+++ resolved
@@ -3815,14 +3815,10 @@
             {"value": 1214, "name": "shared fence MTL shared event export info", "tags": ["dawn", "native"]},
             {"value": 1215, "name": "shared buffer memory D3D12 resource descriptor", "tags": ["dawn", "native"]},
             {"value": 1216, "name": "static sampler binding layout", "tags": ["dawn"]},
-<<<<<<< HEAD
-            {"value": 1217, "name": "sampler y cb cr vulkan descriptor", "tags": ["dawn", "native"]},
+            {"value": 1217, "name": "y cb cr vk descriptor", "tags": ["dawn"]},
+            {"value": 1218, "name": "shared texture memory a hardware buffer properties", "tags": ["dawn", "native"]}
 
             {"value": 9990, "name": "request adapter options OpenXR config", "tags":  ["dawn", "native"]}
-=======
-            {"value": 1217, "name": "y cb cr vk descriptor", "tags": ["dawn"]},
-            {"value": 1218, "name": "shared texture memory a hardware buffer properties", "tags": ["dawn", "native"]}
->>>>>>> 8122e7e3
         ]
     },
     "texture": {
