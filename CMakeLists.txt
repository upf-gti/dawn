--- conflicted
+++ resolved
@@ -388,10 +388,6 @@
       -fno-exceptions
       -fno-rtti
 
-<<<<<<< HEAD
-#      -Werror
-=======
->>>>>>> 8122e7e3
       -Wno-deprecated-builtins
       -Wno-unknown-warning-option
       -Wno-switch-default
