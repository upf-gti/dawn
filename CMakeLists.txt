# Copyright 2022 The Dawn & Tint Authors
#
# Redistribution and use in source and binary forms, with or without
# modification, are permitted provided that the following conditions are met:
#
# 1. Redistributions of source code must retain the above copyright notice, this
#    list of conditions and the following disclaimer.
#
# 2. Redistributions in binary form must reproduce the above copyright notice,
#    this list of conditions and the following disclaimer in the documentation
#    and/or other materials provided with the distribution.
#
# 3. Neither the name of the copyright holder nor the names of its
#    contributors may be used to endorse or promote products derived from
#    this software without specific prior written permission.
#
# THIS SOFTWARE IS PROVIDED BY THE COPYRIGHT HOLDERS AND CONTRIBUTORS "AS IS"
# AND ANY EXPRESS OR IMPLIED WARRANTIES, INCLUDING, BUT NOT LIMITED TO, THE
# IMPLIED WARRANTIES OF MERCHANTABILITY AND FITNESS FOR A PARTICULAR PURPOSE ARE
# DISCLAIMED. IN NO EVENT SHALL THE COPYRIGHT HOLDER OR CONTRIBUTORS BE LIABLE
# FOR ANY DIRECT, INDIRECT, INCIDENTAL, SPECIAL, EXEMPLARY, OR CONSEQUENTIAL
# DAMAGES (INCLUDING, BUT NOT LIMITED TO, PROCUREMENT OF SUBSTITUTE GOODS OR
# SERVICES; LOSS OF USE, DATA, OR PROFITS; OR BUSINESS INTERRUPTION) HOWEVER
# CAUSED AND ON ANY THEORY OF LIABILITY, WHETHER IN CONTRACT, STRICT LIABILITY,
# OR TORT (INCLUDING NEGLIGENCE OR OTHERWISE) ARISING IN ANY WAY OUT OF THE USE
# OF THIS SOFTWARE, EVEN IF ADVISED OF THE POSSIBILITY OF SUCH DAMAGE.

cmake_minimum_required(VERSION 3.10.2)

# When upgrading to CMake 3.11 we can remove DAWN_PLACEHOLDER_FILE because source-less add_library
# becomes available.
# When upgrading to CMake 3.12 we should add CONFIGURE_DEPENDS to DawnGenerator to rerun CMake in
# case any of the generator files changes. We should also remove the CACHE "" FORCE stuff to
# override options in third_party dependencies. We can also add the HOMEPAGE_URL
# entry to the project `HOMEPAGE_URL "https://dawn.googlesource.com/dawn"`

project(
    Dawn
    DESCRIPTION "Dawn, a WebGPU implementation"
    LANGUAGES C CXX
)
enable_testing()

set_property(GLOBAL PROPERTY USE_FOLDERS ON)

set(CMAKE_RUNTIME_OUTPUT_DIRECTORY ${PROJECT_BINARY_DIR})
set(CMAKE_POSITION_INDEPENDENT_CODE ON)
set(CMAKE_CXX_STANDARD 17)
set(CMAKE_DEBUG_POSTFIX "")
set(CMAKE_EXPORT_COMPILE_COMMANDS ON)

if ("${CMAKE_BUILD_TYPE}" STREQUAL "")
  message(STATUS "No build type selected, default to Debug")
  set(CMAKE_BUILD_TYPE "Debug")
endif()

set(DAWN_BUILD_GEN_DIR "${Dawn_BINARY_DIR}/gen")
set(DAWN_GENERATOR_DIR "${Dawn_SOURCE_DIR}/generator")
set(DAWN_SRC_DIR "${Dawn_SOURCE_DIR}/src")
set(DAWN_INCLUDE_DIR "${Dawn_SOURCE_DIR}/include")
set(DAWN_TEMPLATE_DIR "${DAWN_GENERATOR_DIR}/templates")

set(DAWN_PLACEHOLDER_FILE "${DAWN_SRC_DIR}/Placeholder.cpp")

################################################################################
# Configuration options
################################################################################

# option_if_not_defined(name description default)
# Behaves like:
#   option(name description default)
# If a variable is not already defined with the given name, otherwise the
# function does nothing.
# Simplifies customization by projects that use Dawn as a dependency.
function (option_if_not_defined name description default)
    if(NOT DEFINED ${name})
        option(${name} ${description} ${default})
    endif()
endfunction()

# set_if_not_defined(name value description)
# Behaves like:
#   set(${name} ${value} CACHE STRING ${description})
# If a variable is not already defined with the given name, otherwise the
# function does nothing.
# Simplifies customization by projects that use Dawn as a dependency.
function (set_if_not_defined name value description)
    if(NOT DEFINED ${name})
        set(${name} ${value} CACHE STRING ${description})
    endif()
endfunction()

function (install_if_enabled target)
    if(NOT DAWN_ENABLE_INSTALL)
        return()
    endif()

    install(TARGETS ${target}
        RUNTIME DESTINATION ${CMAKE_INSTALL_BINDIR}
        LIBRARY DESTINATION ${CMAKE_INSTALL_LIBDIR}
        ARCHIVE DESTINATION ${CMAKE_INSTALL_LIBDIR}
    )

    get_target_property(targetHeaders ${target} INTERFACE_SOURCES)
    if (NOT targetHeaders)
        return()
    endif()

    foreach(headerFile ${targetHeaders})
        # Starting from CMake 3.20 there is the cmake_path command that could simplify this code.
        # Compute the install subdirectory for the header by stripping out the path to
        # the include / gen/include directory...
        string(FIND "${headerFile}" "${DAWN_INCLUDE_DIR}" foundIndex)
        if (foundIndex EQUAL 0)
            string(LENGTH "${DAWN_INCLUDE_DIR}/" lengthToRemove)
        endif()
        string(FIND "${headerFile}" "${DAWN_BUILD_GEN_DIR}/include/" foundIndex)
        if (foundIndex EQUAL 0)
            string(LENGTH "${DAWN_BUILD_GEN_DIR}/include/" lengthToRemove)
        endif()
        string(SUBSTRING "${headerFile}" "${lengthToRemove}" -1 headerRelDir)

        # ... then remove everything after the last /
        string(FIND "${headerRelDir}" "/" foundIndex REVERSE)
        string(SUBSTRING "${headerRelDir}" 0 ${foundIndex} headerRelDir)

        install(FILES "${headerFile}" DESTINATION ${CMAKE_INSTALL_INCLUDEDIR}/${headerRelDir})
    endforeach()
endfunction()


# Default values for the backend-enabling options
set(ENABLE_D3D11 OFF)
set(ENABLE_D3D12 OFF)
set(ENABLE_METAL OFF)
set(ENABLE_OPENGLES OFF)
set(ENABLE_DESKTOP_GL OFF)
set(ENABLE_VULKAN OFF)
set(USE_WAYLAND OFF)
set(USE_X11 OFF)
set(USE_WINDOWS_UI OFF)
set(BUILD_SAMPLES OFF)
set(TARGET_MACOS OFF)
if (WIN32)
    set(ENABLE_D3D11 ON)
    set(USE_WINDOWS_UI ON)
    set(ENABLE_D3D12 ON)
    if (NOT WINDOWS_STORE)
        # Enable Vulkan in win32 compilation only
        # since UWP only supports d3d
        set(ENABLE_VULKAN ON)
    endif()
elseif(APPLE)
    set(ENABLE_METAL ON)
    if(CMAKE_SYSTEM_NAME MATCHES "Darwin" OR CMAKE_SYSTEM_NAME MATCHES "MacOS")
      set(TARGET_MACOS ON)
    endif()
elseif(ANDROID)
    set(ENABLE_VULKAN ON)
    set(ENABLE_OPENGLES ON)
elseif(UNIX)
    set(ENABLE_OPENGLES ON)
    set(ENABLE_DESKTOP_GL ON)
    set(ENABLE_VULKAN ON)
    set(USE_X11 ON)
endif()

# GLFW is not supported in UWP
set(DAWN_SUPPORTS_GLFW_FOR_WINDOWING OFF)

if ((WIN32 AND NOT WINDOWS_STORE) OR (UNIX AND NOT ANDROID))
    set(DAWN_SUPPORTS_GLFW_FOR_WINDOWING ON)
endif()

# Current examples are depend on GLFW
if (DAWN_SUPPORTS_GLFW_FOR_WINDOWING)
    set(BUILD_SAMPLES ON)
endif()

option_if_not_defined(DAWN_ENABLE_ASAN "Enable address sanitizer" OFF)
option_if_not_defined(DAWN_ENABLE_INSTALL "Enable install step for Dawn libraries" OFF)
option_if_not_defined(DAWN_ENABLE_TSAN "Enable thread sanitizer" OFF)
option_if_not_defined(DAWN_ENABLE_MSAN "Enable memory sanitizer" OFF)
option_if_not_defined(DAWN_ENABLE_UBSAN "Enable undefined behaviour sanitizer" OFF)

option_if_not_defined(DAWN_ENABLE_D3D11 "Enable compilation of the D3D11 backend" ${ENABLE_D3D11})
option_if_not_defined(DAWN_ENABLE_D3D12 "Enable compilation of the D3D12 backend" ${ENABLE_D3D12})
option_if_not_defined(DAWN_ENABLE_METAL "Enable compilation of the Metal backend" ${ENABLE_METAL})
option_if_not_defined(DAWN_ENABLE_NULL "Enable compilation of the Null backend" ON)
option_if_not_defined(DAWN_ENABLE_DESKTOP_GL "Enable compilation of the OpenGL backend" ${ENABLE_DESKTOP_GL})
option_if_not_defined(DAWN_ENABLE_OPENGLES "Enable compilation of the OpenGL ES backend" ${ENABLE_OPENGLES})
option_if_not_defined(DAWN_ENABLE_VULKAN "Enable compilation of the Vulkan backend" ${ENABLE_VULKAN})

option_if_not_defined(DAWN_ALWAYS_ASSERT "Enable assertions on all build types" OFF)
option_if_not_defined(DAWN_USE_WAYLAND "Enable support for Wayland surface" ${USE_WAYLAND})
option_if_not_defined(DAWN_USE_X11 "Enable support for X11 surface" ${USE_X11})
option_if_not_defined(DAWN_USE_GLFW "Enable compilation of the GLFW windowing utils" ${DAWN_SUPPORTS_GLFW_FOR_WINDOWING})
option_if_not_defined(DAWN_USE_WINDOWS_UI "Enable support for Windows UI surface" ${USE_WINDOWS_UI})
option_if_not_defined(DAWN_USE_BUILT_DXC "Enable building and using DXC by the D3D12 backend" OFF)
option_if_not_defined(DAWN_TARGET_MACOS "Manually link Apple core frameworks" ${TARGET_MACOS})

option_if_not_defined(DAWN_BUILD_SAMPLES "Enables building Dawn's samples" ${BUILD_SAMPLES})
option_if_not_defined(DAWN_BUILD_NODE_BINDINGS "Enables building Dawn's NodeJS bindings" OFF)
option_if_not_defined(DAWN_ENABLE_SWIFTSHADER "Enables building Swiftshader as part of the build and Vulkan adapter discovery" OFF)
option_if_not_defined(DAWN_BUILD_BENCHMARKS "Build Dawn benchmarks" OFF)

option_if_not_defined(DAWN_ENABLE_PIC "Build with Position-Independent-Code enabled" OFF)

option_if_not_defined(DAWN_EMIT_COVERAGE "Emit code coverage information" OFF)
set_if_not_defined(LLVM_SOURCE_DIR "${Dawn_LLVM_SOURCE_DIR}" "Directory to an LLVM source checkout. Required to build turbo-cov")

if (DAWN_ENABLE_OPENGLES OR DAWN_ENABLE_DESKTOP_GL)
  set(TINT_DEFAULT_GLSL ON)
else()
  set(TINT_DEFAULT_GLSL OFF)
endif()

option_if_not_defined(TINT_ENABLE_INSTALL "Enable install step for Tint libraries" OFF)
option_if_not_defined(TINT_BUILD_CMD_TOOLS "Build the Tint command line tools" ON)

if (NOT DAWN_USE_GLFW AND (TINT_BUILD_CMD_TOOLS OR DAWN_BUILD_SAMPLES))
  message(SEND_ERROR "Dawn samples require GLFW")
endif()

option_if_not_defined(TINT_BUILD_SPV_READER "Build the SPIR-V input reader" ${DAWN_ENABLE_VULKAN})
option_if_not_defined(TINT_BUILD_WGSL_READER "Build the WGSL input reader" ON)
option_if_not_defined(TINT_BUILD_GLSL_WRITER "Build the GLSL output writer" ${TINT_DEFAULT_GLSL})
option_if_not_defined(TINT_BUILD_GLSL_VALIDATOR "Build the GLSL output validator" ON)
option_if_not_defined(TINT_BUILD_HLSL_WRITER "Build the HLSL output writer" ${DAWN_ENABLE_D3D12})
option_if_not_defined(TINT_BUILD_MSL_WRITER "Build the MSL output writer" ${DAWN_ENABLE_METAL})
option_if_not_defined(TINT_BUILD_SPV_WRITER "Build the SPIR-V output writer" ${DAWN_ENABLE_VULKAN})
option_if_not_defined(TINT_BUILD_WGSL_WRITER "Build the WGSL output writer" ON)

option_if_not_defined(TINT_BUILD_SYNTAX_TREE_WRITER "Build the syntax tree writer" OFF)

option_if_not_defined(TINT_BUILD_FUZZERS "Build fuzzers" OFF)
option_if_not_defined(TINT_BUILD_AST_FUZZER "Build AST fuzzer" OFF)
option_if_not_defined(TINT_BUILD_REGEX_FUZZER "Build regex fuzzer" OFF)
option_if_not_defined(TINT_BUILD_BENCHMARKS "Build Tint benchmarks" OFF)
option_if_not_defined(TINT_BUILD_TESTS "Build tests" ON)
option_if_not_defined(TINT_BUILD_AS_OTHER_OS "Override OS detection to force building of *_other.cc files" OFF)

set_if_not_defined(TINT_EXTERNAL_BENCHMARK_CORPUS_DIR "" "Directory that holds a corpus of external shaders to benchmark.")

option_if_not_defined(TINT_ENABLE_BREAK_IN_DEBUGGER "Enable tint::debugger::Break()" OFF)
option_if_not_defined(TINT_CHECK_CHROMIUM_STYLE "Check for [chromium-style] issues during build" OFF)
option_if_not_defined(TINT_RANDOMIZE_HASHES "Randomize the hash seed value to detect non-deterministic output" OFF)

# Recommended setting for compability with future abseil releases.
set(ABSL_PROPAGATE_CXX_STD ON)

set_if_not_defined(DAWN_THIRD_PARTY_DIR "${Dawn_SOURCE_DIR}/third_party" "Directory in which to find third-party dependencies.")
set_if_not_defined(DAWN_VULKAN_DEPS_DIR "${DAWN_THIRD_PARTY_DIR}/vulkan-deps" "Directory in which to find vulkan-deps")

set_if_not_defined(DAWN_ABSEIL_DIR "${DAWN_THIRD_PARTY_DIR}/abseil-cpp" "Directory in which to find Abseil")
set_if_not_defined(DAWN_GLFW_DIR "${DAWN_THIRD_PARTY_DIR}/glfw" "Directory in which to find GLFW")
set_if_not_defined(DAWN_JINJA2_DIR "${DAWN_THIRD_PARTY_DIR}/jinja2" "Directory in which to find Jinja2")
set_if_not_defined(DAWN_MARKUPSAFE_DIR "${DAWN_THIRD_PARTY_DIR}/markupsafe" "Directory in which to find MarkupSafe")
set_if_not_defined(DAWN_KHRONOS_DIR "${DAWN_THIRD_PARTY_DIR}/khronos" "Directory in which to find Khronos GL headers")
set_if_not_defined(DAWN_SWIFTSHADER_DIR "${DAWN_THIRD_PARTY_DIR}/swiftshader" "Directory in which to find swiftshader")
set_if_not_defined(DAWN_PROTOBUF_DIR "${DAWN_THIRD_PARTY_DIR}/protobuf" "Directory in which to find protobuf")

set_if_not_defined(DAWN_SPIRV_TOOLS_DIR "${DAWN_VULKAN_DEPS_DIR}/spirv-tools/src" "Directory in which to find SPIRV-Tools")
set_if_not_defined(DAWN_SPIRV_HEADERS_DIR "${DAWN_VULKAN_DEPS_DIR}/spirv-headers/src" "Directory in which to find SPIRV-Headers")
set_if_not_defined(DAWN_VULKAN_HEADERS_DIR "${DAWN_VULKAN_DEPS_DIR}/vulkan-headers/src" "Directory in which to find Vulkan-Headers")
set_if_not_defined(DAWN_VULKAN_UTILITY_LIBRARIES_DIR "${DAWN_VULKAN_DEPS_DIR}/vulkan-utility-libraries/src" "Directory in which to find Vulkan-Utility-Libraries")

# Dependencies for DAWN_BUILD_NODE_BINDINGS
set_if_not_defined(NODE_ADDON_API_DIR "${DAWN_THIRD_PARTY_DIR}/node-addon-api" "Directory in which to find node-addon-api")
set_if_not_defined(NODE_API_HEADERS_DIR "${DAWN_THIRD_PARTY_DIR}/node-api-headers" "Directory in which to find node-api-headers")
set_if_not_defined(WEBGPU_IDL_PATH "${DAWN_THIRD_PARTY_DIR}/gpuweb/webgpu.idl" "Path to the webgpu.idl definition file")
set_if_not_defined(GO_EXECUTABLE "go" "Golang executable for running the IDL generator")

option_if_not_defined(DAWN_FETCH_DEPENDENCIES "Use fetch_dawn_dependencies.py as an alternative to using depot_tools" OFF)

# Much of the backend code is shared among desktop OpenGL and OpenGL ES
if (${DAWN_ENABLE_DESKTOP_GL} OR ${DAWN_ENABLE_OPENGLES})
    set(DAWN_ENABLE_OPENGL ON)
endif()

if(DAWN_ENABLE_PIC)
    set(CMAKE_POSITION_INDEPENDENT_CODE ON)
endif()

if (${TINT_BUILD_AST_FUZZER})
  message(STATUS "TINT_BUILD_AST_FUZZER is ON - setting
      TINT_BUILD_FUZZERS
      TINT_BUILD_WGSL_READER
      TINT_BUILD_WGSL_WRITER
      TINT_BUILD_SPV_WRITER
      TINT_BUILD_MSL_WRITER
      TINT_BUILD_GLSL_WRITER
      TINT_BUILD_HLSL_WRITER to ON")
  set(TINT_BUILD_FUZZERS ON CACHE BOOL "Build tint fuzzers" FORCE)
  set(TINT_BUILD_WGSL_READER ON CACHE BOOL "Build WGSL reader" FORCE)
  set(TINT_BUILD_WGSL_WRITER ON CACHE BOOL "Build WGSL writer" FORCE)
  set(TINT_BUILD_SPV_WRITER ON CACHE BOOL "Build SPIR-V writer" FORCE)
  set(TINT_BUILD_MSL_WRITER ON CACHE BOOL "Build MSL writer" FORCE)
  set(TINT_BUILD_GLSL_WRITER ON CACHE BOOL "Build GLSL writer" FORCE)
  set(TINT_BUILD_HLSL_WRITER ON CACHE BOOL "Build HLSL writer" FORCE)
endif()

if (${TINT_BUILD_REGEX_FUZZER})
  message(STATUS "TINT_BUILD_REGEX_FUZZER is ON - setting
      TINT_BUILD_FUZZERS
      TINT_BUILD_WGSL_READER
      TINT_BUILD_WGSL_WRITER
      TINT_BUILD_SPV_WRITER
      TINT_BUILD_MSL_WRITER
      TINT_BUILD_GLSL_WRITER
      TINT_BUILD_HLSL_WRITER to ON")
      set(TINT_BUILD_FUZZERS ON CACHE BOOL "Build tint fuzzers" FORCE)
      set(TINT_BUILD_WGSL_READER ON CACHE BOOL "Build WGSL reader" FORCE)
      set(TINT_BUILD_WGSL_WRITER ON CACHE BOOL "Build WGSL writer" FORCE)
      set(TINT_BUILD_SPV_WRITER ON CACHE BOOL "Build SPIR-V writer" FORCE)
      set(TINT_BUILD_MSL_WRITER ON CACHE BOOL "Build MSL writer" FORCE)
      set(TINT_BUILD_GLSL_WRITER ON CACHE BOOL "Build GLSL writer" FORCE)
      set(TINT_BUILD_HLSL_WRITER ON CACHE BOOL "Build HLSL writer" FORCE)
endif()

message(STATUS "Dawn build D3D11 backend: ${DAWN_ENABLE_D3D11}")
message(STATUS "Dawn build D3D12 backend: ${DAWN_ENABLE_D3D12}")
message(STATUS "Dawn build Metal backend: ${DAWN_ENABLE_METAL}")
message(STATUS "Dawn build Vulkan backend: ${DAWN_ENABLE_VULKAN}")
message(STATUS "Dawn build OpenGL backend: ${DAWN_ENABLE_DESKTOP_GL}")
message(STATUS "Dawn build OpenGL ES backend: ${DAWN_ENABLE_OPENGLES}")
message(STATUS "Dawn build Null backend: ${DAWN_ENABLE_NULL}")

message(STATUS "Dawn build with asserts in all configurations: ${DAWN_ALWAYS_ASSERT}")
message(STATUS "Dawn build Wayland support: ${DAWN_USE_WAYLAND}")
message(STATUS "Dawn build X11 support: ${DAWN_USE_X11}")
message(STATUS "Dawn build GLFW support: ${DAWN_USE_GLFW}")
message(STATUS "Dawn build Windows UI support: ${DAWN_USE_WINDOWS_UI}")
message(STATUS "Dawn build and use DXC: ${DAWN_USE_BUILT_DXC}")

message(STATUS "Dawn build samples: ${DAWN_BUILD_SAMPLES}")
message(STATUS "Dawn build Node bindings: ${DAWN_BUILD_NODE_BINDINGS}")
message(STATUS "Dawn build Swiftshader: ${DAWN_ENABLE_SWIFTSHADER}")
message(STATUS "Dawn build benchmarks: ${DAWN_BUILD_BENCHMARKS}")

message(STATUS "Dawn build PIC: ${DAWN_ENABLE_PIC}")

message(STATUS "Dawn build with ASAN: ${DAWN_ENABLE_ASAN}")
message(STATUS "Dawn build with TSAN: ${DAWN_ENABLE_TSAN}")
message(STATUS "Dawn build with MSAN: ${DAWN_ENABLE_MSAN}")
message(STATUS "Dawn build with UBSAN: ${DAWN_ENABLE_UBSAN}")

message(STATUS "Tint build command line executable tools: ${TINT_BUILD_CMD_TOOLS}")
message(STATUS "Tint build SPIR-V reader: ${TINT_BUILD_SPV_READER}")
message(STATUS "Tint build WGSL reader: ${TINT_BUILD_WGSL_READER}")
message(STATUS "Tint build GLSL writer: ${TINT_BUILD_GLSL_WRITER}")
message(STATUS "Tint build GLSL validator: ${TINT_BUILD_GLSL_VALIDATOR}")
message(STATUS "Tint build HLSL writer: ${TINT_BUILD_HLSL_WRITER}")
message(STATUS "Tint build MSL writer: ${TINT_BUILD_MSL_WRITER}")
message(STATUS "Tint build SPIR-V writer: ${TINT_BUILD_SPV_WRITER}")
message(STATUS "Tint build WGSL writer: ${TINT_BUILD_WGSL_WRITER}")
message(STATUS "Tint build Syntax Tree writer: ${TINT_BUILD_SYNTAX_TREE_WRITER}")
message(STATUS "Tint build fuzzers: ${TINT_BUILD_FUZZERS}")
message(STATUS "Tint build AST fuzzer: ${TINT_BUILD_AST_FUZZER}")
message(STATUS "Tint build regex fuzzer: ${TINT_BUILD_REGEX_FUZZER}")
message(STATUS "Tint build benchmarks: ${TINT_BUILD_BENCHMARKS}")
message(STATUS "Tint build tests: ${TINT_BUILD_TESTS}")
message(STATUS "Tint build checking [chromium-style]: ${TINT_CHECK_CHROMIUM_STYLE}")
message(STATUS "Tint external benchmark corpus dir: ${TINT_EXTERNAL_BENCHMARK_CORPUS_DIR}")


if (NOT ${TINT_LIB_FUZZING_ENGINE_LINK_OPTIONS} STREQUAL "")
  message(STATUS "Using provided LIB_FUZZING_ENGINE options: ${TINT_LIB_FUZZING_ENGINE_LINK_OPTIONS}")
endif()

message(STATUS "Using python3")
find_package(PythonInterp 3 REQUIRED)

################################################################################
# common_compile_options - sets compiler and linker options common for dawn and
# tint on the given target
################################################################################
function(common_compile_options TARGET)
  if (COMPILER_IS_LIKE_GNU)
    target_compile_options(${TARGET} PRIVATE
      -fno-exceptions
      -fno-rtti

      -Wno-deprecated-builtins
      -Wno-unknown-warning-option
    )

    if (${DAWN_ENABLE_MSAN})
      target_compile_options(${TARGET} PUBLIC -fsanitize=memory)
      target_link_options(${TARGET} PUBLIC -fsanitize=memory)
    elseif (${DAWN_ENABLE_ASAN})
      target_compile_options(${TARGET} PUBLIC -fsanitize=address)
      target_link_options(${TARGET} PUBLIC -fsanitize=address)
    elseif (${DAWN_ENABLE_TSAN})
      target_compile_options(${TARGET} PUBLIC -fsanitize=thread)
      target_link_options(${TARGET} PUBLIC -fsanitize=thread)
    elseif (${DAWN_ENABLE_UBSAN})
      target_compile_options(${TARGET} PUBLIC -fsanitize=undefined -fsanitize=float-divide-by-zero)
      target_link_options(${TARGET} PUBLIC -fsanitize=undefined -fsanitize=float-divide-by-zero)
    endif()
  endif(COMPILER_IS_LIKE_GNU)

  if(MSVC)
      target_compile_options(${TARGET} PUBLIC /utf-8)
  endif()

  if (DAWN_EMIT_COVERAGE)
    target_compile_definitions(${TARGET} PRIVATE "DAWN_EMIT_COVERAGE")
    if(CMAKE_CXX_COMPILER_ID MATCHES "GNU")
        target_compile_options(${TARGET} PRIVATE "--coverage")
        target_link_options(${TARGET} PRIVATE "gcov")
    elseif(COMPILER_IS_CLANG OR COMPILER_IS_CLANG_CL)
        target_compile_options(${TARGET} PRIVATE "-fprofile-instr-generate" "-fcoverage-mapping")
        target_link_options(${TARGET} PRIVATE "-fprofile-instr-generate" "-fcoverage-mapping")
    else()
        message(FATAL_ERROR "Coverage generation not supported for the ${CMAKE_CXX_COMPILER_ID} toolchain")
    endif()
  endif(DAWN_EMIT_COVERAGE)
endfunction()

if (${DAWN_ENABLE_TSAN})
  add_compile_options(-stdlib=libc++)
  add_link_options(-stdlib=libc++)
endif()

################################################################################
# Dawn's public and internal "configs"
################################################################################

set(IS_DEBUG_BUILD 0)
string(TOUPPER "${CMAKE_BUILD_TYPE}" build_type)
if ((NOT ${build_type} STREQUAL "RELEASE") AND (NOT ${build_type} STREQUAL "RELWITHDEBINFO"))
  set(IS_DEBUG_BUILD 1)
endif()

# The public config contains only the include paths for the Dawn headers.
add_library(dawn_public_config INTERFACE)
target_include_directories(dawn_public_config INTERFACE
    "${DAWN_INCLUDE_DIR}"
    "${DAWN_BUILD_GEN_DIR}/include"
)

# The internal config conatins additional path but includes the dawn_public_config include paths
add_library(dawn_internal_config INTERFACE)
target_include_directories(dawn_internal_config INTERFACE
    "${DAWN_SRC_DIR}"
    "${DAWN_BUILD_GEN_DIR}/src"
)
target_link_libraries(dawn_internal_config INTERFACE dawn_public_config)

# Compile definitions for the internal config
if (DAWN_ALWAYS_ASSERT OR IS_DEBUG_BUILD)
    target_compile_definitions(dawn_internal_config INTERFACE "DAWN_ENABLE_ASSERTS")
endif()
if (DAWN_ENABLE_D3D11)
    target_compile_definitions(dawn_internal_config INTERFACE "DAWN_ENABLE_BACKEND_D3D11")
endif()
if (DAWN_ENABLE_D3D12)
    target_compile_definitions(dawn_internal_config INTERFACE "DAWN_ENABLE_BACKEND_D3D12")
endif()
if (DAWN_ENABLE_METAL)
    target_compile_definitions(dawn_internal_config INTERFACE "DAWN_ENABLE_BACKEND_METAL")
endif()
if (DAWN_ENABLE_NULL)
    target_compile_definitions(dawn_internal_config INTERFACE "DAWN_ENABLE_BACKEND_NULL")
endif()
if (DAWN_ENABLE_DESKTOP_GL)
    target_compile_definitions(dawn_internal_config INTERFACE "DAWN_ENABLE_BACKEND_DESKTOP_GL")
endif()
if (DAWN_ENABLE_OPENGLES)
    target_compile_definitions(dawn_internal_config INTERFACE "DAWN_ENABLE_BACKEND_OPENGLES")
endif()
if (DAWN_ENABLE_OPENGL)
    target_compile_definitions(dawn_internal_config INTERFACE "DAWN_ENABLE_BACKEND_OPENGL")
endif()
if (DAWN_ENABLE_VULKAN)
    target_compile_definitions(dawn_internal_config INTERFACE "DAWN_ENABLE_BACKEND_VULKAN")
endif()
if (DAWN_USE_WAYLAND)
    target_compile_definitions(dawn_internal_config INTERFACE "DAWN_USE_WAYLAND")
endif()
if (DAWN_USE_X11)
    target_compile_definitions(dawn_internal_config INTERFACE "DAWN_USE_X11")
endif()
if (DAWN_USE_WINDOWS_UI)
    target_compile_definitions(dawn_internal_config INTERFACE "DAWN_USE_WINDOWS_UI")
endif()
if (WIN32)
    target_compile_definitions(dawn_internal_config INTERFACE "NOMINMAX" "WIN32_LEAN_AND_MEAN")
endif()

set(CMAKE_CXX_STANDARD "17")

################################################################################
# Tint
################################################################################

set(TINT_LIB_FUZZING_ENGINE_LINK_OPTIONS "" CACHE STRING "Used by OSS-Fuzz to control, via link options, which fuzzing engine should be used")

set(TINT_ROOT_SOURCE_DIR   ${PROJECT_SOURCE_DIR})
set(TINT_SPIRV_HEADERS_DIR ${DAWN_SPIRV_HEADERS_DIR})
set(TINT_SPIRV_TOOLS_DIR   ${DAWN_SPIRV_TOOLS_DIR})

# CMake < 3.15 sets /W3 in CMAKE_CXX_FLAGS. Remove it if it's there.
# See https://gitlab.kitware.com/cmake/cmake/-/issues/18317
if (MSVC)
  if (CMAKE_CXX_FLAGS MATCHES "/W3")
    string(REPLACE "/W3" "" CMAKE_CXX_FLAGS "${CMAKE_CXX_FLAGS}")
  endif()
endif()

if (${TINT_CHECK_CHROMIUM_STYLE})
   set(CMAKE_CXX_FLAGS "${CMAKE_CXX_FLAGS} -Xclang -add-plugin -Xclang find-bad-constructs")
endif()

if((CMAKE_CXX_COMPILER_ID STREQUAL "Clang") AND (CMAKE_CXX_SIMULATE_ID STREQUAL "MSVC"))
  set(COMPILER_IS_CLANG_CL TRUE)
endif()

if((CMAKE_CXX_COMPILER_ID STREQUAL "AppleClang") OR
    ((CMAKE_CXX_COMPILER_ID STREQUAL "Clang") AND
     (NOT COMPILER_IS_CLANG_CL)))
  set(COMPILER_IS_CLANG TRUE)
endif()

if(CMAKE_CXX_COMPILER_ID STREQUAL "GNU")
  set(COMPILER_IS_GNU TRUE)
endif()

if((CMAKE_CXX_COMPILER_ID STREQUAL "GNU") OR COMPILER_IS_CLANG)
  set(COMPILER_IS_LIKE_GNU TRUE)
endif()

# Enable msbuild multiprocessor builds
if (MSVC AND NOT COMPILER_IS_CLANG_CL)
  set(CMAKE_CXX_FLAGS "${CMAKE_CXX_FLAGS} /MP")
endif()

################################################################################
# Run on all subdirectories
################################################################################
if (EXISTS "${DAWN_PROTOBUF_DIR}/cmake")
  if (("${CMAKE_CXX_COMPILER_ID}" STREQUAL "Clang") AND WIN32)
    set(protobuf_HAVE_BUILTIN_ATOMICS 1)
  endif()

  # Needs to come before SPIR-V Tools
  include("third_party/protobuf.cmake")
endif()

add_subdirectory(third_party)

# TODO(crbug.com/tint/455): Tint does not currently build with CMake when
# BUILD_SHARED_LIBS=1, so always build it as static for now.
set(BUILD_SHARED_LIBS_SAVED ${BUILD_SHARED_LIBS})
set(BUILD_SHARED_LIBS 0)
add_subdirectory(src/tint)
set(BUILD_SHARED_LIBS ${BUILD_SHARED_LIBS_SAVED})

add_subdirectory(generator)
add_subdirectory(src/dawn)

################################################################################
# Samples
################################################################################
add_custom_target(tint-lint
  COMMAND ./tools/lint
  WORKING_DIRECTORY ${TINT_ROOT_SOURCE_DIR}
  COMMENT "Running linter"
  VERBATIM)

add_custom_target(tint-format
  COMMAND ./tools/format
  WORKING_DIRECTORY ${TINT_ROOT_SOURCE_DIR}
  COMMENT "Running formatter"
  VERBATIM)

if (DAWN_EMIT_COVERAGE)
  add_subdirectory(tools/src/cmd/turbo-cov)

  # The tint-generate-coverage target generates a lcov.info file at the project
  # root, holding the code coverage for all the tint_unitests.
  # This can be used by tools such as VSCode's Coverage Gutters extension to
  # visualize code coverage in the editor.
  get_filename_component(CLANG_BIN_DIR ${CMAKE_C_COMPILER} DIRECTORY)
  set(PATH_WITH_CLANG "${CLANG_BIN_DIR}:$ENV{PATH}")
  add_custom_target(tint-generate-coverage
    COMMAND ${CMAKE_COMMAND} -E env PATH=${PATH_WITH_CLANG} ./tools/tint-generate-coverage $<TARGET_FILE:tint_unittests>
    DEPENDS tint_unittests
    WORKING_DIRECTORY ${TINT_ROOT_SOURCE_DIR}
    COMMENT "Generating tint coverage data"
    VERBATIM)
<<<<<<< HEAD
endif()

add_subdirectory(dawn_static)
=======
endif()
>>>>>>> 38ce9873
<|MERGE_RESOLUTION|>--- conflicted
+++ resolved
@@ -590,10 +590,4 @@
     WORKING_DIRECTORY ${TINT_ROOT_SOURCE_DIR}
     COMMENT "Generating tint coverage data"
     VERBATIM)
-<<<<<<< HEAD
-endif()
-
-add_subdirectory(dawn_static)
-=======
-endif()
->>>>>>> 38ce9873
+endif()